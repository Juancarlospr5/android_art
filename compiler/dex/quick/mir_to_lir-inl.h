--- conflicted
+++ resolved
@@ -143,16 +143,9 @@
  */
 inline void Mir2Lir::SetupRegMask(ResourceMask* mask, int reg) {
   DCHECK_EQ((reg & ~RegStorage::kRegValMask), 0);
-<<<<<<< HEAD
-  DCHECK(reginfo_map_.Get(reg) != nullptr) << "No info for 0x" << reg;
-  if (reginfo_map_.Get(reg)) {
-    *mask = mask->Union(reginfo_map_.Get(reg)->DefUseMask());
-  }
-=======
   DCHECK_LT(static_cast<size_t>(reg), reginfo_map_.size());
   DCHECK(reginfo_map_[reg] != nullptr) << "No info for 0x" << reg;
   *mask = mask->Union(reginfo_map_[reg]->DefUseMask());
->>>>>>> 768b19b6
 }
 
 /*
