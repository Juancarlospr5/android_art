--- conflicted
+++ resolved
@@ -93,11 +93,7 @@
   bool opcode_is_wide = IS_WIDE(lir->opcode);
   A64Opcode opcode = UNWIDE(lir->opcode);
   DCHECK(!IsPseudoLirOp(opcode));
-<<<<<<< HEAD
-  const ArmEncodingMap *encoder = GetEncoder(opcode);
-=======
   const A64EncodingMap *encoder = &EncodingMap[opcode];
->>>>>>> 768b19b6
   uint32_t bits = opcode_is_wide ? encoder->xskeleton : encoder->wskeleton;
   return (bits >> 30);
 }
@@ -620,13 +616,8 @@
   if (GetEncoder(opcode)->flags & IS_BINARY_OP) {
     DCHECK_EQ(shift, ENCODE_NO_SHIFT);
     return NewLIR2(opcode | wide, r_dest_src1.GetReg(), r_src2.GetReg());
-<<<<<<< HEAD
-  } else if (GetEncoder(opcode)->flags & IS_TERTIARY_OP) {
-    ArmEncodingKind kind = GetEncoder(opcode)->field_loc[2].kind;
-=======
   } else if (EncodingMap[opcode].flags & IS_TERTIARY_OP) {
     A64EncodingKind kind = EncodingMap[opcode].field_loc[2].kind;
->>>>>>> 768b19b6
     if (kind == kFmtShift) {
       return NewLIR3(opcode | wide, r_dest_src1.GetReg(), r_src2.GetReg(), shift);
     }
@@ -658,13 +649,8 @@
   }
 
   DCHECK(!IsPseudoLirOp(opcode));
-<<<<<<< HEAD
-  if (GetEncoder(opcode)->flags & IS_TERTIARY_OP) {
-    ArmEncodingKind kind = GetEncoder(opcode)->field_loc[2].kind;
-=======
   if (EncodingMap[opcode].flags & IS_TERTIARY_OP) {
     A64EncodingKind kind = EncodingMap[opcode].field_loc[2].kind;
->>>>>>> 768b19b6
     if (kind == kFmtExtend) {
       return NewLIR3(opcode | wide, r_dest_src1.GetReg(), r_src2.GetReg(),
                      EncodeExtend(ext, amount));
