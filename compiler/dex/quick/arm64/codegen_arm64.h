/*
 * Copyright (C) 2011 The Android Open Source Project
 *
 * Licensed under the Apache License, Version 2.0 (the "License");
 * you may not use this file except in compliance with the License.
 * You may obtain a copy of the License at
 *
 *      http://www.apache.org/licenses/LICENSE-2.0
 *
 * Unless required by applicable law or agreed to in writing, software
 * distributed under the License is distributed on an "AS IS" BASIS,
 * WITHOUT WARRANTIES OR CONDITIONS OF ANY KIND, either express or implied.
 * See the License for the specific language governing permissions and
 * limitations under the License.
 */

#ifndef ART_COMPILER_DEX_QUICK_ARM64_CODEGEN_ARM64_H_
#define ART_COMPILER_DEX_QUICK_ARM64_CODEGEN_ARM64_H_

#include "arm64_lir.h"
#include "base/logging.h"
#include "dex/quick/mir_to_lir.h"

#include <map>

#ifdef QC_STRONG
#define QC_WEAK
#else
#define QC_WEAK __attribute__((weak))
#endif

namespace art {
class QCArm64Mir2Lir;
class Arm64Mir2Lir FINAL : public Mir2Lir {
 protected:
  class InToRegStorageArm64Mapper : public InToRegStorageMapper {
   public:
    InToRegStorageArm64Mapper() : cur_core_reg_(0), cur_fp_reg_(0) {}
    virtual ~InToRegStorageArm64Mapper() {}
    virtual RegStorage GetNextReg(ShortyArg arg);
    virtual void Reset() OVERRIDE {
      cur_core_reg_ = 0;
      cur_fp_reg_ = 0;
    }
   private:
    size_t cur_core_reg_;
    size_t cur_fp_reg_;
  };

  InToRegStorageArm64Mapper in_to_reg_storage_arm64_mapper_;
  InToRegStorageMapper* GetResetedInToRegStorageMapper() OVERRIDE {
    in_to_reg_storage_arm64_mapper_.Reset();
    return &in_to_reg_storage_arm64_mapper_;
  }

 public:
  Arm64Mir2Lir(CompilationUnit* cu, MIRGraph* mir_graph, ArenaAllocator* arena);
  ~Arm64Mir2Lir();

  // Required for target - codegen helpers.
  bool SmallLiteralDivRem(Instruction::Code dalvik_opcode, bool is_div, RegLocation rl_src,
                          RegLocation rl_dest, int lit) OVERRIDE;
  bool HandleEasyDivRem(Instruction::Code dalvik_opcode, bool is_div,
                        RegLocation rl_src, RegLocation rl_dest, int lit) OVERRIDE;
  bool HandleEasyDivRem64(Instruction::Code dalvik_opcode, bool is_div,
                          RegLocation rl_src, RegLocation rl_dest, int64_t lit);
  bool EasyMultiply(RegLocation rl_src, RegLocation rl_dest, int lit) OVERRIDE;
  void GenMultiplyByConstantFloat(RegLocation rl_dest, RegLocation rl_src1,
                                  int32_t constant) OVERRIDE;
  void GenMultiplyByConstantDouble(RegLocation rl_dest, RegLocation rl_src1,
                                   int64_t constant) OVERRIDE;
  LIR* CheckSuspendUsingLoad() OVERRIDE;
  RegStorage LoadHelper(QuickEntrypointEnum trampoline) OVERRIDE;
  LIR* LoadBaseDisp(RegStorage r_base, int displacement, RegStorage r_dest,
                    OpSize size, VolatileKind is_volatile) OVERRIDE;
  LIR* LoadBaseIndexed(RegStorage r_base, RegStorage r_index, RegStorage r_dest, int scale,
                       OpSize size) OVERRIDE;
  LIR* LoadConstantNoClobber(RegStorage r_dest, int value) OVERRIDE;
  LIR* LoadConstantWide(RegStorage r_dest, int64_t value) OVERRIDE;
  LIR* StoreBaseDisp(RegStorage r_base, int displacement, RegStorage r_src, OpSize size,
                     VolatileKind is_volatile) OVERRIDE;
  LIR* StoreBaseIndexed(RegStorage r_base, RegStorage r_index, RegStorage r_src, int scale,
                        OpSize size) OVERRIDE;

  /// @copydoc Mir2Lir::UnconditionallyMarkGCCard(RegStorage)
  void UnconditionallyMarkGCCard(RegStorage tgt_addr_reg) OVERRIDE;

  bool CanUseOpPcRelDexCacheArrayLoad() const OVERRIDE;
  void OpPcRelDexCacheArrayLoad(const DexFile* dex_file, int offset, RegStorage r_dest) OVERRIDE;

  LIR* OpCmpMemImmBranch(ConditionCode cond, RegStorage temp_reg, RegStorage base_reg,
                         int offset, int check_value, LIR* target, LIR** compare) OVERRIDE;

  // Required for target - register utilities.
  RegStorage TargetReg(SpecialTargetRegister reg) OVERRIDE;
  RegStorage TargetReg(SpecialTargetRegister symbolic_reg, WideKind wide_kind) OVERRIDE {
    if (wide_kind == kWide || wide_kind == kRef) {
      return As64BitReg(TargetReg(symbolic_reg));
    } else {
      return Check32BitReg(TargetReg(symbolic_reg));
    }
  }
  RegStorage TargetPtrReg(SpecialTargetRegister symbolic_reg) OVERRIDE {
    return As64BitReg(TargetReg(symbolic_reg));
  }
  RegLocation GetReturnAlt() OVERRIDE;
  RegLocation GetReturnWideAlt() OVERRIDE;
  RegLocation LocCReturn() OVERRIDE;
  RegLocation LocCReturnRef() OVERRIDE;
  RegLocation LocCReturnDouble() OVERRIDE;
  RegLocation LocCReturnFloat() OVERRIDE;
  RegLocation LocCReturnWide() OVERRIDE;
  ResourceMask GetRegMaskCommon(const RegStorage& reg) const OVERRIDE;
  void AdjustSpillMask() OVERRIDE;
  void ClobberCallerSave() OVERRIDE;
  void FreeCallTemps() OVERRIDE;
  void LockCallTemps() OVERRIDE;
  void CompilerInitializeRegAlloc() OVERRIDE;

  // Required for target - miscellaneous.
  void AssembleLIR() OVERRIDE;
  void DumpResourceMask(LIR* lir, const ResourceMask& mask, const char* prefix) OVERRIDE;
  void SetupTargetResourceMasks(LIR* lir, uint64_t flags,
                                ResourceMask* use_mask, ResourceMask* def_mask) OVERRIDE;
  const char* GetTargetInstFmt(int opcode) OVERRIDE;
  const char* GetTargetInstName(int opcode) OVERRIDE;
  std::string BuildInsnString(const char* fmt, LIR* lir, unsigned char* base_addr) OVERRIDE;
  ResourceMask GetPCUseDefEncoding() const OVERRIDE;
  uint64_t GetTargetInstFlags(int opcode) OVERRIDE;
  size_t GetInsnSize(LIR* lir) OVERRIDE;
  bool IsUnconditionalBranch(LIR* lir) OVERRIDE;

  // Get the register class for load/store of a field.
  RegisterClass RegClassForFieldLoadStore(OpSize size, bool is_volatile) OVERRIDE;

  // Required for target - Dalvik-level generators.
  void GenShiftOpLong(Instruction::Code opcode, RegLocation rl_dest, RegLocation rl_src1,
                      RegLocation lr_shift) OVERRIDE;
  void GenArithImmOpLong(Instruction::Code opcode, RegLocation rl_dest, RegLocation rl_src1,
                         RegLocation rl_src2, int flags) OVERRIDE;
  void GenArrayGet(int opt_flags, OpSize size, RegLocation rl_array, RegLocation rl_index,
                   RegLocation rl_dest, int scale) OVERRIDE;
  void GenArrayPut(int opt_flags, OpSize size, RegLocation rl_array, RegLocation rl_index,
                   RegLocation rl_src, int scale, bool card_mark) OVERRIDE;
  void GenShiftImmOpLong(Instruction::Code opcode, RegLocation rl_dest, RegLocation rl_src1,
                         RegLocation rl_shift, int flags) OVERRIDE;
  void GenArithOpDouble(Instruction::Code opcode, RegLocation rl_dest, RegLocation rl_src1,
                        RegLocation rl_src2) OVERRIDE;
  void GenArithOpFloat(Instruction::Code opcode, RegLocation rl_dest, RegLocation rl_src1,
                       RegLocation rl_src2) OVERRIDE;
  void GenCmpFP(Instruction::Code opcode, RegLocation rl_dest, RegLocation rl_src1,
                RegLocation rl_src2) OVERRIDE;
  void GenConversion(Instruction::Code opcode, RegLocation rl_dest, RegLocation rl_src) OVERRIDE;
  bool GenInlinedReverseBits(CallInfo* info, OpSize size) OVERRIDE;
  bool GenInlinedAbsFloat(CallInfo* info) OVERRIDE;
  bool GenInlinedAbsDouble(CallInfo* info) OVERRIDE;
  bool GenInlinedCas(CallInfo* info, bool is_long, bool is_object) OVERRIDE;
  bool GenInlinedMinMax(CallInfo* info, bool is_min, bool is_long) OVERRIDE;
  bool GenInlinedMinMaxFP(CallInfo* info, bool is_min, bool is_double) OVERRIDE;
  bool GenInlinedSqrt(CallInfo* info) OVERRIDE;
  bool GenInlinedCeil(CallInfo* info) OVERRIDE;
  bool GenInlinedFloor(CallInfo* info) OVERRIDE;
  bool GenInlinedRint(CallInfo* info) OVERRIDE;
  bool GenInlinedRound(CallInfo* info, bool is_double) OVERRIDE;
  bool GenInlinedPeek(CallInfo* info, OpSize size) OVERRIDE;
  bool GenInlinedPoke(CallInfo* info, OpSize size) OVERRIDE;
  bool GenInlinedAbsInt(CallInfo* info) OVERRIDE;
  bool GenInlinedAbsLong(CallInfo* info) OVERRIDE;
  bool GenInlinedArrayCopyCharArray(CallInfo* info) OVERRIDE;
  void GenIntToLong(RegLocation rl_dest, RegLocation rl_src) OVERRIDE;
  void GenArithOpLong(Instruction::Code opcode, RegLocation rl_dest, RegLocation rl_src1,
                      RegLocation rl_src2, int flags) OVERRIDE;
  RegLocation GenDivRem(RegLocation rl_dest, RegStorage reg_lo, RegStorage reg_hi, bool is_div)
      OVERRIDE;
  RegLocation GenDivRemLit(RegLocation rl_dest, RegStorage reg_lo, int lit, bool is_div)
      OVERRIDE;
  void GenCmpLong(RegLocation rl_dest, RegLocation rl_src1, RegLocation rl_src2)  OVERRIDE;
  void GenDivZeroCheckWide(RegStorage reg) OVERRIDE;
  void GenEntrySequence(RegLocation* ArgLocs, RegLocation rl_method) OVERRIDE;
  void GenExitSequence() OVERRIDE;
  void GenSpecialExitSequence() OVERRIDE;
  void GenSpecialEntryForSuspend() OVERRIDE;
  void GenSpecialExitForSuspend() OVERRIDE;
  void GenFusedFPCmpBranch(BasicBlock* bb, MIR* mir, bool gt_bias, bool is_double) OVERRIDE;
  void GenFusedLongCmpBranch(BasicBlock* bb, MIR* mir) OVERRIDE;
  void GenSelect(BasicBlock* bb, MIR* mir) OVERRIDE;
  void GenSelectConst32(RegStorage left_op, RegStorage right_op, ConditionCode code,
                        int32_t true_val, int32_t false_val, RegStorage rs_dest,
                        RegisterClass dest_reg_class) OVERRIDE;

  bool GenMemBarrier(MemBarrierKind barrier_kind) OVERRIDE;
  void GenMonitorEnter(int opt_flags, RegLocation rl_src) OVERRIDE;
  void GenMonitorExit(int opt_flags, RegLocation rl_src) OVERRIDE;
  void GenMoveException(RegLocation rl_dest) OVERRIDE;
  void GenMultiplyByTwoBitMultiplier(RegLocation rl_src, RegLocation rl_result, int lit,
                                     int first_bit, int second_bit) OVERRIDE;
  void GenNegDouble(RegLocation rl_dest, RegLocation rl_src) OVERRIDE;
  void GenNegFloat(RegLocation rl_dest, RegLocation rl_src) OVERRIDE;
  void GenLargePackedSwitch(MIR* mir, DexOffset table_offset, RegLocation rl_src) OVERRIDE;
  void GenLargeSparseSwitch(MIR* mir, DexOffset table_offset, RegLocation rl_src) OVERRIDE;
  void GenMaddMsubInt(RegLocation rl_dest, RegLocation rl_src1, RegLocation rl_src2,
                      RegLocation rl_src3, bool is_sub);
  void GenMaddMsubLong(RegLocation rl_dest, RegLocation rl_src1, RegLocation rl_src2,
                       RegLocation rl_src3, bool is_sub);

  // Required for target - single operation generators.
  LIR* OpUnconditionalBranch(LIR* target) OVERRIDE;
  LIR* OpCmpBranch(ConditionCode cond, RegStorage src1, RegStorage src2, LIR* target) OVERRIDE;
  LIR* OpCmpImmBranch(ConditionCode cond, RegStorage reg, int check_value, LIR* target) OVERRIDE;
  LIR* OpCondBranch(ConditionCode cc, LIR* target) OVERRIDE;
  LIR* OpDecAndBranch(ConditionCode c_code, RegStorage reg, LIR* target) OVERRIDE;
  LIR* OpFpRegCopy(RegStorage r_dest, RegStorage r_src) OVERRIDE;
  LIR* OpIT(ConditionCode cond, const char* guide) OVERRIDE;
  void OpEndIT(LIR* it) OVERRIDE;
  LIR* OpMem(OpKind op, RegStorage r_base, int disp) OVERRIDE;
  void OpPcRelLoad(RegStorage reg, LIR* target) OVERRIDE;
  LIR* OpReg(OpKind op, RegStorage r_dest_src) OVERRIDE;
  void OpRegCopy(RegStorage r_dest, RegStorage r_src) OVERRIDE;
  LIR* OpRegCopyNoInsert(RegStorage r_dest, RegStorage r_src) OVERRIDE;
  LIR* OpRegImm(OpKind op, RegStorage r_dest_src1, int value) OVERRIDE;
  LIR* OpRegReg(OpKind op, RegStorage r_dest_src1, RegStorage r_src2) OVERRIDE;
  LIR* OpMovRegMem(RegStorage r_dest, RegStorage r_base, int offset, MoveType move_type) OVERRIDE;
  LIR* OpMovMemReg(RegStorage r_base, int offset, RegStorage r_src, MoveType move_type) OVERRIDE;
  LIR* OpCondRegReg(OpKind op, ConditionCode cc, RegStorage r_dest, RegStorage r_src) OVERRIDE;
  LIR* OpRegRegImm(OpKind op, RegStorage r_dest, RegStorage r_src1, int value) OVERRIDE;
  LIR* OpRegRegReg(OpKind op, RegStorage r_dest, RegStorage r_src1, RegStorage r_src2) OVERRIDE;
  LIR* OpTestSuspend(LIR* target) OVERRIDE;
  LIR* OpVldm(RegStorage r_base, int count) OVERRIDE;
  LIR* OpVstm(RegStorage r_base, int count) OVERRIDE;
  void OpRegCopyWide(RegStorage dest, RegStorage src) OVERRIDE;

  bool InexpensiveConstantInt(int32_t value) OVERRIDE;
  bool InexpensiveConstantInt(int32_t value, Instruction::Code opcode) OVERRIDE;
  bool InexpensiveConstantFloat(int32_t value) OVERRIDE;
  bool InexpensiveConstantLong(int64_t value) OVERRIDE;
  bool InexpensiveConstantDouble(int64_t value) OVERRIDE;

  void GenMachineSpecificExtendedMethodMIR(BasicBlock* bb, MIR* mir) OVERRIDE;

  bool WideGPRsAreAliases() const OVERRIDE {
    return true;  // 64b architecture.
  }
  bool WideFPRsAreAliases() const OVERRIDE {
    return true;  // 64b architecture.
  }

  size_t GetInstructionOffset(LIR* lir) OVERRIDE;

  NextCallInsn GetNextSDCallInsn() OVERRIDE;

  /*
   * @brief Generate a relative call to the method that will be patched at link time.
   * @param target_method The MethodReference of the method to be invoked.
   * @param type How the method will be invoked.
   * @returns Call instruction
   */
  LIR* CallWithLinkerFixup(const MethodReference& target_method, InvokeType type);

  /*
   * @brief Generate the actual call insn based on the method info.
   * @param method_info the lowering info for the method call.
   * @returns Call instruction
   */
  virtual LIR* GenCallInsn(const MirMethodLoweringInfo& method_info) OVERRIDE;

  /*
   * @brief Handle ARM specific literals.
   */
  void InstallLiteralPools() OVERRIDE;

  LIR* InvokeTrampoline(OpKind op, RegStorage r_tgt, QuickEntrypointEnum trampoline) OVERRIDE;

  virtual void GenMachineSpecificExtendedMethodMIR(BasicBlock* bb, MIR* mir) OVERRIDE;
  void GenMoreMachineSpecificExtendedMethodMIR(BasicBlock* bb, MIR* mir) QC_WEAK;
  void Cleanup() QC_WEAK;

private:
  /**
   * @brief Given register xNN (dNN), returns register wNN (sNN).
   * @param reg #RegStorage containing a Solo64 input register (e.g. @c x1 or @c d2).
   * @return A Solo32 with the same register number as the @p reg (e.g. @c w1 or @c s2).
   * @see As64BitReg
   */
  RegStorage As32BitReg(RegStorage reg) {
    DCHECK(!reg.IsPair());
    if ((kFailOnSizeError || kReportSizeError) && !reg.Is64Bit()) {
      if (kFailOnSizeError) {
        LOG(FATAL) << "Expected 64b register";
      } else {
        LOG(WARNING) << "Expected 64b register";
        return reg;
      }
    }
    RegStorage ret_val = RegStorage(RegStorage::k32BitSolo,
                                    reg.GetRawBits() & RegStorage::kRegTypeMask);
    DCHECK_EQ(GetRegInfo(reg)->FindMatchingView(RegisterInfo::k32SoloStorageMask)
              ->GetReg().GetReg(),
              ret_val.GetReg());
    return ret_val;
  }

  RegStorage Check32BitReg(RegStorage reg) {
    if ((kFailOnSizeError || kReportSizeError) && !reg.Is32Bit()) {
      if (kFailOnSizeError) {
        LOG(FATAL) << "Checked for 32b register";
      } else {
        LOG(WARNING) << "Checked for 32b register";
        return As32BitReg(reg);
      }
    }
    return reg;
  }

  /**
   * @brief Given register wNN (sNN), returns register xNN (dNN).
   * @param reg #RegStorage containing a Solo32 input register (e.g. @c w1 or @c s2).
   * @return A Solo64 with the same register number as the @p reg (e.g. @c x1 or @c d2).
   * @see As32BitReg
   */
  RegStorage As64BitReg(RegStorage reg) {
    DCHECK(!reg.IsPair());
    if ((kFailOnSizeError || kReportSizeError) && !reg.Is32Bit()) {
      if (kFailOnSizeError) {
        LOG(FATAL) << "Expected 32b register";
      } else {
        LOG(WARNING) << "Expected 32b register";
        return reg;
      }
    }
    RegStorage ret_val = RegStorage(RegStorage::k64BitSolo,
                                    reg.GetRawBits() & RegStorage::kRegTypeMask);
    DCHECK_EQ(GetRegInfo(reg)->FindMatchingView(RegisterInfo::k64SoloStorageMask)
              ->GetReg().GetReg(),
              ret_val.GetReg());
    return ret_val;
  }

  RegStorage Check64BitReg(RegStorage reg) {
    if ((kFailOnSizeError || kReportSizeError) && !reg.Is64Bit()) {
      if (kFailOnSizeError) {
        LOG(FATAL) << "Checked for 64b register";
      } else {
        LOG(WARNING) << "Checked for 64b register";
        return As64BitReg(reg);
      }
    }
    return reg;
  }

  int32_t EncodeImmSingle(uint32_t bits);
  int32_t EncodeImmDouble(uint64_t bits);
  LIR* LoadFPConstantValue(RegStorage r_dest, int32_t value);
  LIR* LoadFPConstantValueWide(RegStorage r_dest, int64_t value);
  void ReplaceFixup(LIR* prev_lir, LIR* orig_lir, LIR* new_lir);
  void InsertFixupBefore(LIR* prev_lir, LIR* orig_lir, LIR* new_lir);
  void AssignDataOffsets();
  RegLocation GenDivRem(RegLocation rl_dest, RegLocation rl_src1, RegLocation rl_src2,
                        bool is_div, int flags) OVERRIDE;
  RegLocation GenDivRemLit(RegLocation rl_dest, RegLocation rl_src1, int lit, bool is_div) OVERRIDE;
  size_t GetLoadStoreSize(LIR* lir);

  bool SmallLiteralDivRem64(Instruction::Code dalvik_opcode, bool is_div, RegLocation rl_src,
                            RegLocation rl_dest, int64_t lit);

  uint32_t LinkFixupInsns(LIR* head_lir, LIR* tail_lir, CodeOffset offset);
  int AssignInsnOffsets();
  void AssignOffsets();
  uint8_t* EncodeLIRs(uint8_t* write_pos, LIR* lir);

  // Spill core and FP registers. Returns the SP difference: either spill size, or whole
  // frame size.
  int SpillRegs(RegStorage base, uint32_t core_reg_mask, uint32_t fp_reg_mask, int frame_size);

  // Unspill core and FP registers.
  void UnspillRegs(RegStorage base, uint32_t core_reg_mask, uint32_t fp_reg_mask, int frame_size);

  void GenLongOp(OpKind op, RegLocation rl_dest, RegLocation rl_src1, RegLocation rl_src2);

  LIR* OpRegImm64(OpKind op, RegStorage r_dest_src1, int64_t value);
  LIR* OpRegRegImm64(OpKind op, RegStorage r_dest, RegStorage r_src1, int64_t value);

  LIR* OpRegRegShift(OpKind op, RegStorage r_dest_src1, RegStorage r_src2, int shift);
  LIR* OpRegRegRegShift(OpKind op, RegStorage r_dest, RegStorage r_src1, RegStorage r_src2,
                        int shift);
  int EncodeShift(int code, int amount);

  LIR* OpRegRegExtend(OpKind op, RegStorage r_dest_src1, RegStorage r_src2,
                      A64RegExtEncodings ext, uint8_t amount);
  LIR* OpRegRegRegExtend(OpKind op, RegStorage r_dest, RegStorage r_src1, RegStorage r_src2,
                         A64RegExtEncodings ext, uint8_t amount);
  int EncodeExtend(int extend_type, int amount);
  bool IsExtendEncoding(int encoded_value);

  LIR* LoadBaseDispBody(RegStorage r_base, int displacement, RegStorage r_dest, OpSize size);
  LIR* StoreBaseDispBody(RegStorage r_base, int displacement, RegStorage r_src, OpSize size);

  int EncodeLogicalImmediate(bool is_wide, uint64_t value);
  uint64_t DecodeLogicalImmediate(bool is_wide, int value);
  ArmConditionCode ArmConditionEncoding(ConditionCode code);

  // Helper used in the two GenSelect variants.
  void GenSelect(int32_t left, int32_t right, ConditionCode code, RegStorage rs_dest,
                 int result_reg_class);

  void GenNotLong(RegLocation rl_dest, RegLocation rl_src);
  void GenNegLong(RegLocation rl_dest, RegLocation rl_src);
  void GenDivRemLong(Instruction::Code opcode, RegLocation rl_dest, RegLocation rl_src1,
                     RegLocation rl_src2, bool is_div, int flags);

  static int Arm64NextSDCallInsn(CompilationUnit* cu, CallInfo* info,
                                 int state, const MethodReference& target_method,
                                 uint32_t unused_idx,
                                 uintptr_t direct_code, uintptr_t direct_method,
                                 InvokeType type);

  static const A64EncodingMap EncodingMap[kA64Last];

  ArenaVector<LIR*> call_method_insns_;
  ArenaVector<LIR*> dex_cache_access_insns_;

<<<<<<< HEAD
  InToRegStorageMapping in_to_reg_storage_mapping_;
  static const ArmEncodingMap EncodingMap[kA64Last];

private:
  static uint32_t ProcessMoreEncodings(const ArmEncodingMap* encoder, int i, uint32_t operand) QC_WEAK;
  static const ArmEncodingMap* GetEncoder(int opcode) QC_WEAK;

  virtual void ApplyArchOptimizations(LIR* head_lir, LIR* tail_lir, BasicBlock* bb) QC_WEAK;

  void CompilerPostInitializeRegAlloc() QC_WEAK;
  void Arm64Mir2LirPostInit(Arm64Mir2Lir* mir_to_lir) QC_WEAK;

  friend class QCArm64Mir2Lir;
  QCArm64Mir2Lir* qcm2l;
=======
  int GenDalvikArgsBulkCopy(CallInfo* info, int first, int count) OVERRIDE;
>>>>>>> 768b19b6
};

}  // namespace art

#endif  // ART_COMPILER_DEX_QUICK_ARM64_CODEGEN_ARM64_H_<|MERGE_RESOLUTION|>--- conflicted
+++ resolved
@@ -418,7 +418,6 @@
   ArenaVector<LIR*> call_method_insns_;
   ArenaVector<LIR*> dex_cache_access_insns_;
 
-<<<<<<< HEAD
   InToRegStorageMapping in_to_reg_storage_mapping_;
   static const ArmEncodingMap EncodingMap[kA64Last];
 
@@ -433,9 +432,7 @@
 
   friend class QCArm64Mir2Lir;
   QCArm64Mir2Lir* qcm2l;
-=======
   int GenDalvikArgsBulkCopy(CallInfo* info, int first, int count) OVERRIDE;
->>>>>>> 768b19b6
 };
 
 }  // namespace art
