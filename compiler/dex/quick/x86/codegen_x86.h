/*
 * Copyright (C) 2011 The Android Open Source Project
 *
 * Licensed under the Apache License, Version 2.0 (the "License");
 * you may not use this file except in compliance with the License.
 * You may obtain a copy of the License at
 *
 *      http://www.apache.org/licenses/LICENSE-2.0
 *
 * Unless required by applicable law or agreed to in writing, software
 * distributed under the License is distributed on an "AS IS" BASIS,
 * WITHOUT WARRANTIES OR CONDITIONS OF ANY KIND, either express or implied.
 * See the License for the specific language governing permissions and
 * limitations under the License.
 */

#ifndef ART_COMPILER_DEX_QUICK_X86_CODEGEN_X86_H_
#define ART_COMPILER_DEX_QUICK_X86_CODEGEN_X86_H_

#include "base/logging.h"
#include "dex/compiler_ir.h"
#include "dex/mir_graph.h"
#include "dex/quick/mir_to_lir.h"
#include "x86_lir.h"

#include <map>
#include <vector>

namespace art {

class X86Mir2Lir FINAL : public Mir2Lir {
 protected:
  class InToRegStorageX86_64Mapper : public InToRegStorageMapper {
   public:
    explicit InToRegStorageX86_64Mapper(Mir2Lir* m2l)
        : m2l_(m2l), cur_core_reg_(0), cur_fp_reg_(0) {}
    virtual RegStorage GetNextReg(ShortyArg arg);
    virtual void Reset() OVERRIDE {
      cur_core_reg_ = 0;
      cur_fp_reg_ = 0;
    }
   protected:
    Mir2Lir* m2l_;
    size_t cur_core_reg_;
    size_t cur_fp_reg_;
  };

  class InToRegStorageX86Mapper : public InToRegStorageX86_64Mapper {
   public:
    explicit InToRegStorageX86Mapper(Mir2Lir* m2l)
        : InToRegStorageX86_64Mapper(m2l) { }
    virtual RegStorage GetNextReg(ShortyArg arg);
  };

  InToRegStorageX86_64Mapper in_to_reg_storage_x86_64_mapper_;
  InToRegStorageX86Mapper in_to_reg_storage_x86_mapper_;
  InToRegStorageMapper* GetResetedInToRegStorageMapper() OVERRIDE {
    InToRegStorageMapper* res;
    if (cu_->target64) {
      res = &in_to_reg_storage_x86_64_mapper_;
    } else {
      res = &in_to_reg_storage_x86_mapper_;
    }
    res->Reset();
    return res;
  }

  class ExplicitTempRegisterLock {
  public:
    ExplicitTempRegisterLock(X86Mir2Lir* mir_to_lir, int n_regs, ...);
    ~ExplicitTempRegisterLock();
  protected:
    std::vector<RegStorage> temp_regs_;
    X86Mir2Lir* const mir_to_lir_;
  };

  virtual int GenDalvikArgsBulkCopy(CallInfo* info, int first, int count) OVERRIDE;

 public:
  X86Mir2Lir(CompilationUnit* cu, MIRGraph* mir_graph, ArenaAllocator* arena);

  // Required for target - codegen helpers.
  bool SmallLiteralDivRem(Instruction::Code dalvik_opcode, bool is_div, RegLocation rl_src,
                          RegLocation rl_dest, int lit) OVERRIDE;
  bool EasyMultiply(RegLocation rl_src, RegLocation rl_dest, int lit) OVERRIDE;
  void GenMultiplyByConstantFloat(RegLocation rl_dest, RegLocation rl_src1,
                                  int32_t constant) OVERRIDE;
  void GenMultiplyByConstantDouble(RegLocation rl_dest, RegLocation rl_src1,
                                   int64_t constant) OVERRIDE;
  LIR* CheckSuspendUsingLoad() OVERRIDE;
  RegStorage LoadHelper(QuickEntrypointEnum trampoline) OVERRIDE;
  LIR* LoadBaseDisp(RegStorage r_base, int displacement, RegStorage r_dest,
                    OpSize size, VolatileKind is_volatile) OVERRIDE;
  LIR* LoadBaseIndexed(RegStorage r_base, RegStorage r_index, RegStorage r_dest, int scale,
                       OpSize size) OVERRIDE;
  LIR* LoadConstantNoClobber(RegStorage r_dest, int value);
  LIR* LoadConstantWide(RegStorage r_dest, int64_t value);
  void GenLongToInt(RegLocation rl_dest, RegLocation rl_src);
  LIR* StoreBaseDisp(RegStorage r_base, int displacement, RegStorage r_src,
                     OpSize size, VolatileKind is_volatile) OVERRIDE;
  LIR* StoreBaseIndexed(RegStorage r_base, RegStorage r_index, RegStorage r_src, int scale,
                        OpSize size) OVERRIDE;

  /// @copydoc Mir2Lir::UnconditionallyMarkGCCard(RegStorage)
  void UnconditionallyMarkGCCard(RegStorage tgt_addr_reg) OVERRIDE;

  bool CanUseOpPcRelDexCacheArrayLoad() const OVERRIDE;
  void OpPcRelDexCacheArrayLoad(const DexFile* dex_file, int offset, RegStorage r_dest) OVERRIDE;

  void GenImplicitNullCheck(RegStorage reg, int opt_flags) OVERRIDE;

  // Required for target - register utilities.
  RegStorage TargetReg(SpecialTargetRegister reg) OVERRIDE;
  RegStorage TargetReg(SpecialTargetRegister symbolic_reg, WideKind wide_kind) OVERRIDE {
    if (wide_kind == kWide) {
      if (cu_->target64) {
        return As64BitReg(TargetReg32(symbolic_reg));
      } else {
        if (symbolic_reg >= kFArg0 && symbolic_reg <= kFArg3) {
          // We want an XMM, not a pair.
          return As64BitReg(TargetReg32(symbolic_reg));
        }
        // x86: construct a pair.
        DCHECK((kArg0 <= symbolic_reg && symbolic_reg < kArg3) ||
               (kRet0 == symbolic_reg));
        return RegStorage::MakeRegPair(TargetReg32(symbolic_reg),
                                 TargetReg32(static_cast<SpecialTargetRegister>(symbolic_reg + 1)));
      }
    } else if (wide_kind == kRef && cu_->target64) {
      return As64BitReg(TargetReg32(symbolic_reg));
    } else {
      return TargetReg32(symbolic_reg);
    }
  }
  RegStorage TargetPtrReg(SpecialTargetRegister symbolic_reg) OVERRIDE {
    return TargetReg(symbolic_reg, cu_->target64 ? kWide : kNotWide);
  }

  RegLocation GetReturnAlt() OVERRIDE;
  RegLocation GetReturnWideAlt() OVERRIDE;
  RegLocation LocCReturn() OVERRIDE;
  RegLocation LocCReturnRef() OVERRIDE;
  RegLocation LocCReturnDouble() OVERRIDE;
  RegLocation LocCReturnFloat() OVERRIDE;
  RegLocation LocCReturnWide() OVERRIDE;

  ResourceMask GetRegMaskCommon(const RegStorage& reg) const OVERRIDE;
  void AdjustSpillMask() OVERRIDE;
  void ClobberCallerSave() OVERRIDE;
  void FreeCallTemps() OVERRIDE;
  void LockCallTemps() OVERRIDE;

  void CompilerInitializeRegAlloc() OVERRIDE;
  int VectorRegisterSize() OVERRIDE;
  int NumReservableVectorRegisters(bool long_or_fp) OVERRIDE;

  // Required for target - miscellaneous.
  void AssembleLIR() OVERRIDE;
  void DumpResourceMask(LIR* lir, const ResourceMask& mask, const char* prefix) OVERRIDE;
  void SetupTargetResourceMasks(LIR* lir, uint64_t flags,
                                ResourceMask* use_mask, ResourceMask* def_mask) OVERRIDE;
  const char* GetTargetInstFmt(int opcode) OVERRIDE;
  const char* GetTargetInstName(int opcode) OVERRIDE;
  std::string BuildInsnString(const char* fmt, LIR* lir, unsigned char* base_addr) OVERRIDE;
  ResourceMask GetPCUseDefEncoding() const OVERRIDE;
  uint64_t GetTargetInstFlags(int opcode) OVERRIDE;
  size_t GetInsnSize(LIR* lir) OVERRIDE;
  bool IsUnconditionalBranch(LIR* lir) OVERRIDE;

  // Get the register class for load/store of a field.
  RegisterClass RegClassForFieldLoadStore(OpSize size, bool is_volatile) OVERRIDE;

  // Required for target - Dalvik-level generators.
  void GenArrayGet(int opt_flags, OpSize size, RegLocation rl_array, RegLocation rl_index,
                   RegLocation rl_dest, int scale) OVERRIDE;
  void GenArrayPut(int opt_flags, OpSize size, RegLocation rl_array,
                   RegLocation rl_index, RegLocation rl_src, int scale, bool card_mark) OVERRIDE;

  void GenArithOpDouble(Instruction::Code opcode, RegLocation rl_dest, RegLocation rl_src1,
                        RegLocation rl_src2) OVERRIDE;
  void GenArithOpFloat(Instruction::Code opcode, RegLocation rl_dest, RegLocation rl_src1,
                       RegLocation rl_src2) OVERRIDE;
  void GenCmpFP(Instruction::Code opcode, RegLocation rl_dest, RegLocation rl_src1,
                RegLocation rl_src2) OVERRIDE;
  void GenConversion(Instruction::Code opcode, RegLocation rl_dest, RegLocation rl_src) OVERRIDE;

  bool GenInlinedCas(CallInfo* info, bool is_long, bool is_object) OVERRIDE;
  bool GenInlinedMinMax(CallInfo* info, bool is_min, bool is_long) OVERRIDE;
  bool GenInlinedMinMaxFP(CallInfo* info, bool is_min, bool is_double) OVERRIDE;
  bool GenInlinedReverseBits(CallInfo* info, OpSize size) OVERRIDE;
  bool GenInlinedSqrt(CallInfo* info) OVERRIDE;
  bool GenInlinedAbsFloat(CallInfo* info) OVERRIDE;
  bool GenInlinedAbsDouble(CallInfo* info) OVERRIDE;
  bool GenInlinedPeek(CallInfo* info, OpSize size) OVERRIDE;
  bool GenInlinedPoke(CallInfo* info, OpSize size) OVERRIDE;
  bool GenInlinedCharAt(CallInfo* info) OVERRIDE;

  // Long instructions.
  void GenArithOpLong(Instruction::Code opcode, RegLocation rl_dest, RegLocation rl_src1,
                      RegLocation rl_src2, int flags) OVERRIDE;
  void GenArithImmOpLong(Instruction::Code opcode, RegLocation rl_dest, RegLocation rl_src1,
                         RegLocation rl_src2, int flags) OVERRIDE;
  void GenShiftImmOpLong(Instruction::Code opcode, RegLocation rl_dest,
                         RegLocation rl_src1, RegLocation rl_shift, int flags) OVERRIDE;
  void GenCmpLong(RegLocation rl_dest, RegLocation rl_src1, RegLocation rl_src2) OVERRIDE;
  void GenIntToLong(RegLocation rl_dest, RegLocation rl_src) OVERRIDE;
  void GenShiftOpLong(Instruction::Code opcode, RegLocation rl_dest,
                      RegLocation rl_src1, RegLocation rl_shift) OVERRIDE;

  /*
   * @brief Generate a two address long operation with a constant value
   * @param rl_dest location of result
   * @param rl_src constant source operand
   * @param op Opcode to be generated
   * @return success or not
   */
  bool GenLongImm(RegLocation rl_dest, RegLocation rl_src, Instruction::Code op);

  /*
   * @brief Generate a three address long operation with a constant value
   * @param rl_dest location of result
   * @param rl_src1 source operand
   * @param rl_src2 constant source operand
   * @param op Opcode to be generated
   * @return success or not
   */
  bool GenLongLongImm(RegLocation rl_dest, RegLocation rl_src1, RegLocation rl_src2,
                      Instruction::Code op);
  /**
   * @brief Generate a long arithmetic operation.
   * @param rl_dest The destination.
   * @param rl_src1 First operand.
   * @param rl_src2 Second operand.
   * @param op The DEX opcode for the operation.
   * @param is_commutative The sources can be swapped if needed.
   */
  virtual void GenLongArith(RegLocation rl_dest, RegLocation rl_src1, RegLocation rl_src2,
                            Instruction::Code op, bool is_commutative);

  /**
   * @brief Generate a two operand long arithmetic operation.
   * @param rl_dest The destination.
   * @param rl_src Second operand.
   * @param op The DEX opcode for the operation.
   */
  void GenLongArith(RegLocation rl_dest, RegLocation rl_src, Instruction::Code op);

  /**
   * @brief Generate a long operation.
   * @param rl_dest The destination.  Must be in a register
   * @param rl_src The other operand.  May be in a register or in memory.
   * @param op The DEX opcode for the operation.
   */
  virtual void GenLongRegOrMemOp(RegLocation rl_dest, RegLocation rl_src, Instruction::Code op);


  // TODO: collapse reg_lo, reg_hi
  RegLocation GenDivRem(RegLocation rl_dest, RegStorage reg_lo, RegStorage reg_hi, bool is_div)
      OVERRIDE;
  RegLocation GenDivRemLit(RegLocation rl_dest, RegStorage reg_lo, int lit, bool is_div) OVERRIDE;
  void GenDivZeroCheckWide(RegStorage reg) OVERRIDE;
  void GenEntrySequence(RegLocation* ArgLocs, RegLocation rl_method) OVERRIDE;
  void GenExitSequence() OVERRIDE;
  void GenSpecialExitSequence() OVERRIDE;
  void GenSpecialEntryForSuspend() OVERRIDE;
  void GenSpecialExitForSuspend() OVERRIDE;
  void GenFusedFPCmpBranch(BasicBlock* bb, MIR* mir, bool gt_bias, bool is_double) OVERRIDE;
  void GenFusedLongCmpBranch(BasicBlock* bb, MIR* mir) OVERRIDE;
  void GenSelect(BasicBlock* bb, MIR* mir) OVERRIDE;
  void GenSelectConst32(RegStorage left_op, RegStorage right_op, ConditionCode code,
                        int32_t true_val, int32_t false_val, RegStorage rs_dest,
                        RegisterClass dest_reg_class) OVERRIDE;
  bool GenMemBarrier(MemBarrierKind barrier_kind) OVERRIDE;
  void GenMoveException(RegLocation rl_dest) OVERRIDE;
  void GenMultiplyByTwoBitMultiplier(RegLocation rl_src, RegLocation rl_result, int lit,
                                     int first_bit, int second_bit) OVERRIDE;
  void GenNegDouble(RegLocation rl_dest, RegLocation rl_src) OVERRIDE;
  void GenNegFloat(RegLocation rl_dest, RegLocation rl_src) OVERRIDE;
  void GenLargePackedSwitch(MIR* mir, DexOffset table_offset, RegLocation rl_src) OVERRIDE;
  void GenLargeSparseSwitch(MIR* mir, DexOffset table_offset, RegLocation rl_src) OVERRIDE;

  /**
   * @brief Implement instanceof a final class with x86 specific code.
   * @param use_declaring_class 'true' if we can use the class itself.
   * @param type_idx Type index to use if use_declaring_class is 'false'.
   * @param rl_dest Result to be set to 0 or 1.
   * @param rl_src Object to be tested.
   */
  void GenInstanceofFinal(bool use_declaring_class, uint32_t type_idx, RegLocation rl_dest,
                          RegLocation rl_src) OVERRIDE;

  // Single operation generators.
  LIR* OpUnconditionalBranch(LIR* target) OVERRIDE;
  LIR* OpCmpBranch(ConditionCode cond, RegStorage src1, RegStorage src2, LIR* target) OVERRIDE;
  LIR* OpCmpImmBranch(ConditionCode cond, RegStorage reg, int check_value, LIR* target) OVERRIDE;
  LIR* OpCondBranch(ConditionCode cc, LIR* target) OVERRIDE;
  LIR* OpDecAndBranch(ConditionCode c_code, RegStorage reg, LIR* target) OVERRIDE;
  LIR* OpFpRegCopy(RegStorage r_dest, RegStorage r_src) OVERRIDE;
  LIR* OpIT(ConditionCode cond, const char* guide) OVERRIDE;
  void OpEndIT(LIR* it) OVERRIDE;
  LIR* OpMem(OpKind op, RegStorage r_base, int disp) OVERRIDE;
  void OpPcRelLoad(RegStorage reg, LIR* target) OVERRIDE;
  LIR* OpReg(OpKind op, RegStorage r_dest_src) OVERRIDE;
  void OpRegCopy(RegStorage r_dest, RegStorage r_src) OVERRIDE;
  LIR* OpRegCopyNoInsert(RegStorage r_dest, RegStorage r_src) OVERRIDE;
  LIR* OpRegImm(OpKind op, RegStorage r_dest_src1, int value) OVERRIDE;
  LIR* OpRegReg(OpKind op, RegStorage r_dest_src1, RegStorage r_src2) OVERRIDE;
  LIR* OpMovRegMem(RegStorage r_dest, RegStorage r_base, int offset, MoveType move_type) OVERRIDE;
  LIR* OpMovMemReg(RegStorage r_base, int offset, RegStorage r_src, MoveType move_type) OVERRIDE;
  LIR* OpCondRegReg(OpKind op, ConditionCode cc, RegStorage r_dest, RegStorage r_src) OVERRIDE;
  LIR* OpRegRegImm(OpKind op, RegStorage r_dest, RegStorage r_src1, int value) OVERRIDE;
  LIR* OpRegRegReg(OpKind op, RegStorage r_dest, RegStorage r_src1, RegStorage r_src2) OVERRIDE;
  LIR* OpTestSuspend(LIR* target) OVERRIDE;
  LIR* OpVldm(RegStorage r_base, int count) OVERRIDE;
  LIR* OpVstm(RegStorage r_base, int count) OVERRIDE;
  void OpRegCopyWide(RegStorage dest, RegStorage src) OVERRIDE;
  bool GenInlinedCurrentThread(CallInfo* info) OVERRIDE;

  bool InexpensiveConstantInt(int32_t value) OVERRIDE;
  bool InexpensiveConstantFloat(int32_t value) OVERRIDE;
  bool InexpensiveConstantLong(int64_t value) OVERRIDE;
  bool InexpensiveConstantDouble(int64_t value) OVERRIDE;

  /*
   * @brief Should try to optimize for two address instructions?
   * @return true if we try to avoid generating three operand instructions.
   */
  virtual bool GenerateTwoOperandInstructions() const { return true; }

  /*
   * @brief x86 specific codegen for int operations.
   * @param opcode Operation to perform.
   * @param rl_dest Destination for the result.
   * @param rl_lhs Left hand operand.
   * @param rl_rhs Right hand operand.
   * @param flags The instruction optimization flags.
   */
  void GenArithOpInt(Instruction::Code opcode, RegLocation rl_dest, RegLocation rl_lhs,
<<<<<<< HEAD
                     RegLocation rl_rhs, int opt_flags) OVERRIDE;

=======
                     RegLocation rl_rhs, int flags) OVERRIDE;
>>>>>>> 768b19b6

  /*
   * @brief Load the Method* of a dex method into the register.
   * @param target_method The MethodReference of the method to be invoked.
   * @param type How the method will be invoked.
   * @param register that will contain the code address.
   * @note register will be passed to TargetReg to get physical register.
   */
  void LoadMethodAddress(const MethodReference& target_method, InvokeType type,
                         SpecialTargetRegister symbolic_reg) OVERRIDE;

  /*
   * @brief Load the Class* of a Dex Class type into the register.
   * @param dex DexFile that contains the class type.
   * @param type How the method will be invoked.
   * @param register that will contain the code address.
   * @note register will be passed to TargetReg to get physical register.
   */
  void LoadClassType(const DexFile& dex_file, uint32_t type_idx,
                     SpecialTargetRegister symbolic_reg) OVERRIDE;

  NextCallInsn GetNextSDCallInsn() OVERRIDE;

  /*
   * @brief Generate a relative call to the method that will be patched at link time.
   * @param target_method The MethodReference of the method to be invoked.
   * @param type How the method will be invoked.
   * @returns Call instruction
   */
  LIR* CallWithLinkerFixup(const MethodReference& target_method, InvokeType type);

  /*
   * @brief Generate the actual call insn based on the method info.
   * @param method_info the lowering info for the method call.
   * @returns Call instruction
   */
  LIR* GenCallInsn(const MirMethodLoweringInfo& method_info) OVERRIDE;

  void AnalyzeMIR(RefCounts* core_counts, MIR* mir, uint32_t weight) OVERRIDE;
  void CountRefs(RefCounts* core_counts, RefCounts* fp_counts, size_t num_regs) OVERRIDE;
  void DoPromotion() OVERRIDE;

  /*
   * @brief Handle x86 specific literals
   */
  void InstallLiteralPools() OVERRIDE;

  LIR* InvokeTrampoline(OpKind op, RegStorage r_tgt, QuickEntrypointEnum trampoline) OVERRIDE;

 protected:
  RegStorage TargetReg32(SpecialTargetRegister reg) const;
  // Casting of RegStorage
  RegStorage As32BitReg(RegStorage reg) {
    DCHECK(!reg.IsPair());
    if ((kFailOnSizeError || kReportSizeError) && !reg.Is64Bit()) {
      if (kFailOnSizeError) {
        LOG(FATAL) << "Expected 64b register " << reg.GetReg();
      } else {
        LOG(WARNING) << "Expected 64b register " << reg.GetReg();
        return reg;
      }
    }
    RegStorage ret_val = RegStorage(RegStorage::k32BitSolo,
                                    reg.GetRawBits() & RegStorage::kRegTypeMask);
    DCHECK_EQ(GetRegInfo(reg)->FindMatchingView(RegisterInfo::k32SoloStorageMask)
                             ->GetReg().GetReg(),
              ret_val.GetReg());
    return ret_val;
  }

  RegStorage As64BitReg(RegStorage reg) {
    DCHECK(!reg.IsPair());
    if ((kFailOnSizeError || kReportSizeError) && !reg.Is32Bit()) {
      if (kFailOnSizeError) {
        LOG(FATAL) << "Expected 32b register " << reg.GetReg();
      } else {
        LOG(WARNING) << "Expected 32b register " << reg.GetReg();
        return reg;
      }
    }
    RegStorage ret_val = RegStorage(RegStorage::k64BitSolo,
                                    reg.GetRawBits() & RegStorage::kRegTypeMask);
    DCHECK_EQ(GetRegInfo(reg)->FindMatchingView(RegisterInfo::k64SoloStorageMask)
                             ->GetReg().GetReg(),
              ret_val.GetReg());
    return ret_val;
  }

  LIR* LoadBaseIndexedDisp(RegStorage r_base, RegStorage r_index, int scale, int displacement,
                           RegStorage r_dest, OpSize size);
  LIR* StoreBaseIndexedDisp(RegStorage r_base, RegStorage r_index, int scale, int displacement,
                            RegStorage r_src, OpSize size, int opt_flags = 0);

  int AssignInsnOffsets();
  void AssignOffsets();
  AssemblerStatus AssembleInstructions(LIR* first_lir_insn, CodeOffset start_addr);

  size_t ComputeSize(const X86EncodingMap* entry, int32_t raw_reg, int32_t raw_index,
                     int32_t raw_base, int32_t displacement);
  void CheckValidByteRegister(const X86EncodingMap* entry, int32_t raw_reg);
  void EmitPrefix(const X86EncodingMap* entry,
                  int32_t raw_reg_r, int32_t raw_reg_x, int32_t raw_reg_b);
  void EmitOpcode(const X86EncodingMap* entry);
  void EmitPrefixAndOpcode(const X86EncodingMap* entry,
                           int32_t reg_r, int32_t reg_x, int32_t reg_b);
  void EmitDisp(uint8_t base, int32_t disp);
  void EmitModrmThread(uint8_t reg_or_opcode);
  void EmitModrmDisp(uint8_t reg_or_opcode, uint8_t base, int32_t disp);
  void EmitModrmSibDisp(uint8_t reg_or_opcode, uint8_t base, uint8_t index, int scale,
                        int32_t disp);
  void EmitImm(const X86EncodingMap* entry, int64_t imm);
  void EmitNullary(const X86EncodingMap* entry);
  void EmitOpRegOpcode(const X86EncodingMap* entry, int32_t raw_reg);
  void EmitOpReg(const X86EncodingMap* entry, int32_t raw_reg);
  void EmitOpMem(const X86EncodingMap* entry, int32_t raw_base, int32_t disp);
  void EmitOpArray(const X86EncodingMap* entry, int32_t raw_base, int32_t raw_index, int scale,
                   int32_t disp);
  void EmitMemReg(const X86EncodingMap* entry, int32_t raw_base, int32_t disp, int32_t raw_reg);
  void EmitRegMem(const X86EncodingMap* entry, int32_t raw_reg, int32_t raw_base, int32_t disp);
  void EmitRegArray(const X86EncodingMap* entry, int32_t raw_reg, int32_t raw_base,
                    int32_t raw_index, int scale, int32_t disp);
  void EmitArrayReg(const X86EncodingMap* entry, int32_t raw_base, int32_t raw_index, int scale,
                    int32_t disp, int32_t raw_reg);
  void EmitMemImm(const X86EncodingMap* entry, int32_t raw_base, int32_t disp, int32_t imm);
  void EmitArrayImm(const X86EncodingMap* entry, int32_t raw_base, int32_t raw_index, int scale,
                    int32_t raw_disp, int32_t imm);
  void EmitRegThread(const X86EncodingMap* entry, int32_t raw_reg, int32_t disp);
  void EmitRegReg(const X86EncodingMap* entry, int32_t raw_reg1, int32_t raw_reg2);
  void EmitRegRegImm(const X86EncodingMap* entry, int32_t raw_reg1, int32_t raw_reg2, int32_t imm);
  void EmitRegMemImm(const X86EncodingMap* entry, int32_t raw_reg1, int32_t raw_base, int32_t disp,
                     int32_t imm);
  void EmitMemRegImm(const X86EncodingMap* entry, int32_t base, int32_t disp, int32_t raw_reg1,
                     int32_t imm);
  void EmitRegImm(const X86EncodingMap* entry, int32_t raw_reg, int32_t imm);
  void EmitThreadImm(const X86EncodingMap* entry, int32_t disp, int32_t imm);
  void EmitMovRegImm(const X86EncodingMap* entry, int32_t raw_reg, int64_t imm);
  void EmitShiftRegImm(const X86EncodingMap* entry, int32_t raw_reg, int32_t imm);
  void EmitShiftRegCl(const X86EncodingMap* entry, int32_t raw_reg, int32_t raw_cl);
  void EmitShiftMemCl(const X86EncodingMap* entry, int32_t raw_base, int32_t disp, int32_t raw_cl);
  void EmitShiftRegRegCl(const X86EncodingMap* entry, int32_t raw_reg1, int32_t raw_reg2,
                         int32_t raw_cl);
  void EmitShiftMemImm(const X86EncodingMap* entry, int32_t raw_base, int32_t disp, int32_t imm);
  void EmitRegCond(const X86EncodingMap* entry, int32_t raw_reg, int32_t cc);
  void EmitMemCond(const X86EncodingMap* entry, int32_t raw_base, int32_t disp, int32_t cc);
  void EmitRegRegCond(const X86EncodingMap* entry, int32_t raw_reg1, int32_t raw_reg2, int32_t cc);
  void EmitRegMemCond(const X86EncodingMap* entry, int32_t raw_reg1, int32_t raw_base, int32_t disp,
                      int32_t cc);

  void EmitJmp(const X86EncodingMap* entry, int32_t rel);
  void EmitJcc(const X86EncodingMap* entry, int32_t rel, int32_t cc);
  void EmitCallMem(const X86EncodingMap* entry, int32_t raw_base, int32_t disp);
  void EmitCallImmediate(const X86EncodingMap* entry, int32_t disp);
  void EmitCallThread(const X86EncodingMap* entry, int32_t disp);
  void EmitPcRel(const X86EncodingMap* entry, int32_t raw_reg, int32_t raw_base_or_table,
                 int32_t raw_index, int scale, int32_t table_or_disp);
  void EmitUnimplemented(const X86EncodingMap* entry, LIR* lir);
  void GenFusedLongCmpImmBranch(BasicBlock* bb, RegLocation rl_src1,
                                int64_t val, ConditionCode ccode);
  void GenConstWide(RegLocation rl_dest, int64_t value);
  void GenMultiplyVectorSignedByte(RegStorage rs_dest_src1, RegStorage rs_src2);
  void GenMultiplyVectorLong(RegStorage rs_dest_src1, RegStorage rs_src2);
  void GenShiftByteVector(MIR* mir);
  void AndMaskVectorRegister(RegStorage rs_src1, uint32_t m1, uint32_t m2, uint32_t m3,
                             uint32_t m4);
  void MaskVectorRegister(X86OpCode opcode, RegStorage rs_src1, uint32_t m1, uint32_t m2,
                          uint32_t m3, uint32_t m4);
  void AppendOpcodeWithConst(X86OpCode opcode, int reg, MIR* mir);
  virtual void LoadVectorRegister(RegStorage rs_dest, RegStorage rs_src, OpSize opsize,
                                  int op_mov);

  static bool ProvidesFullMemoryBarrier(X86OpCode opcode);

  /*
   * @brief Ensure that a temporary register is byte addressable.
   * @returns a temporary guarenteed to be byte addressable.
   */
  virtual RegStorage AllocateByteRegister();

  /*
   * @brief Use a wide temporary as a 128-bit register
   * @returns a 128-bit temporary register.
   */
  virtual RegStorage Get128BitRegister(RegStorage reg);

  /*
   * @brief Check if a register is byte addressable.
   * @returns true if a register is byte addressable.
   */
  bool IsByteRegister(RegStorage reg) const;

  void GenDivRemLongLit(RegLocation rl_dest, RegLocation rl_src, int64_t imm, bool is_div);

  bool GenInlinedArrayCopyCharArray(CallInfo* info) OVERRIDE;

  /*
   * @brief generate inline code for fast case of Strng.indexOf.
   * @param info Call parameters
   * @param zero_based 'true' if the index into the string is 0.
   * @returns 'true' if the call was inlined, 'false' if a regular call needs to be
   * generated.
   */
  bool GenInlinedIndexOf(CallInfo* info, bool zero_based);

  /**
   * @brief Used to reserve a range of vector registers.
   * @see kMirOpReserveVectorRegisters
   * @param mir The extended MIR for reservation.
   */
  void ReserveVectorRegisters(MIR* mir);

  /**
   * @brief Used to return a range of vector registers.
   * @see kMirOpReturnVectorRegisters
   * @param mir The extended MIR for returning vector regs.
   */
  void ReturnVectorRegisters(MIR* mir);

  /*
   * @brief Load 128 bit constant into vector register.
   * @param mir The MIR whose opcode is kMirConstVector
   * @note vA is the TypeSize for the register.
   * @note vB is the destination XMM register. arg[0..3] are 32 bit constant values.
   */
  void GenConst128(MIR* mir);

  /*
   * @brief MIR to move a vectorized register to another.
   * @param mir The MIR whose opcode is kMirConstVector.
   * @note vA: TypeSize
   * @note vB: destination
   * @note vC: source
   */
  void GenMoveVector(MIR* mir);

  /*
   * @brief Packed multiply of units in two vector registers: vB = vB .* @note vC using vA to know
   * the type of the vector.
   * @param mir The MIR whose opcode is kMirConstVector.
   * @note vA: TypeSize
   * @note vB: destination and source
   * @note vC: source
   */
  void GenMultiplyVector(MIR* mir);

  /*
   * @brief Packed addition of units in two vector registers: vB = vB .+ vC using vA to know the
   * type of the vector.
   * @param mir The MIR whose opcode is kMirConstVector.
   * @note vA: TypeSize
   * @note vB: destination and source
   * @note vC: source
   */
  void GenAddVector(MIR* mir);

  /*
   * @brief Packed subtraction of units in two vector registers: vB = vB .- vC using vA to know the
   * type of the vector.
   * @param mir The MIR whose opcode is kMirConstVector.
   * @note vA: TypeSize
   * @note vB: destination and source
   * @note vC: source
   */
  void GenSubtractVector(MIR* mir);

  /*
   * @brief Packed shift left of units in two vector registers: vB = vB .<< vC using vA to know the
   * type of the vector.
   * @param mir The MIR whose opcode is kMirConstVector.
   * @note vA: TypeSize
   * @note vB: destination and source
   * @note vC: immediate
   */
  void GenShiftLeftVector(MIR* mir);

  /*
   * @brief Packed signed shift right of units in two vector registers: vB = vB .>> vC using vA to
   * know the type of the vector.
   * @param mir The MIR whose opcode is kMirConstVector.
   * @note vA: TypeSize
   * @note vB: destination and source
   * @note vC: immediate
   */
  void GenSignedShiftRightVector(MIR* mir);

  /*
   * @brief Packed unsigned shift right of units in two vector registers: vB = vB .>>> vC using vA
   * to know the type of the vector.
   * @param mir The MIR whose opcode is kMirConstVector.
   * @note vA: TypeSize
   * @note vB: destination and source
   * @note vC: immediate
   */
  void GenUnsignedShiftRightVector(MIR* mir);

  /*
   * @brief Packed bitwise and of units in two vector registers: vB = vB .& vC using vA to know the
   * type of the vector.
   * @note vA: TypeSize
   * @note vB: destination and source
   * @note vC: source
   */
  void GenAndVector(MIR* mir);

  /*
   * @brief Packed bitwise or of units in two vector registers: vB = vB .| vC using vA to know the
   * type of the vector.
   * @param mir The MIR whose opcode is kMirConstVector.
   * @note vA: TypeSize
   * @note vB: destination and source
   * @note vC: source
   */
  void GenOrVector(MIR* mir);

  /*
   * @brief Packed bitwise xor of units in two vector registers: vB = vB .^ vC using vA to know the
   * type of the vector.
   * @param mir The MIR whose opcode is kMirConstVector.
   * @note vA: TypeSize
   * @note vB: destination and source
   * @note vC: source
   */
  void GenXorVector(MIR* mir);

  /*
   * @brief Reduce a 128-bit packed element into a single VR by taking lower bits
   * @param mir The MIR whose opcode is kMirConstVector.
   * @details Instruction does a horizontal addition of the packed elements and then adds it to VR.
   * @note vA: TypeSize
   * @note vB: destination and source VR (not vector register)
   * @note vC: source (vector register)
   */
  void GenAddReduceVector(MIR* mir);

  /*
   * @brief Extract a packed element into a single VR.
   * @param mir The MIR whose opcode is kMirConstVector.
   * @note vA: TypeSize
   * @note vB: destination VR (not vector register)
   * @note vC: source (vector register)
   * @note arg[0]: The index to use for extraction from vector register (which packed element).
   */
  void GenReduceVector(MIR* mir);

  /*
   * @brief Create a vector value, with all TypeSize values equal to vC
   * @param bb The basic block in which the MIR is from.
   * @param mir The MIR whose opcode is kMirConstVector.
   * @note vA: TypeSize.
   * @note vB: destination vector register.
   * @note vC: source VR (not vector register).
   */
  void GenSetVector(MIR* mir);

  /**
   * @brief Used to generate code for kMirOpPackedArrayGet.
   * @param bb The basic block of MIR.
   * @param mir The mir whose opcode is kMirOpPackedArrayGet.
   */
  void GenPackedArrayGet(BasicBlock* bb, MIR* mir);

  /**
   * @brief Used to generate code for kMirOpPackedArrayPut.
   * @param bb The basic block of MIR.
   * @param mir The mir whose opcode is kMirOpPackedArrayPut.
   */
  void GenPackedArrayPut(BasicBlock* bb, MIR* mir);

  /*
   * @brief Generate code for a vector opcode.
   * @param bb The basic block in which the MIR is from.
   * @param mir The MIR whose opcode is a non-standard opcode.
   */
  void GenMachineSpecificExtendedMethodMIR(BasicBlock* bb, MIR* mir);

  /*
   * @brief Return the correct x86 opcode for the Dex operation
   * @param op Dex opcode for the operation
   * @param loc Register location of the operand
   * @param is_high_op 'true' if this is an operation on the high word
   * @param value Immediate value for the operation.  Used for byte variants
   * @returns the correct x86 opcode to perform the operation
   */
  X86OpCode GetOpcode(Instruction::Code op, RegLocation loc, bool is_high_op, int32_t value);

  /*
   * @brief Return the correct x86 opcode for the Dex operation
   * @param op Dex opcode for the operation
   * @param dest location of the destination.  May be register or memory.
   * @param rhs Location for the rhs of the operation.  May be in register or memory.
   * @param is_high_op 'true' if this is an operation on the high word
   * @returns the correct x86 opcode to perform the operation
   * @note at most one location may refer to memory
   */
  X86OpCode GetOpcode(Instruction::Code op, RegLocation dest, RegLocation rhs,
                      bool is_high_op);

  /*
   * @brief Is this operation a no-op for this opcode and value
   * @param op Dex opcode for the operation
   * @param value Immediate value for the operation.
   * @returns 'true' if the operation will have no effect
   */
  bool IsNoOp(Instruction::Code op, int32_t value);

  /**
   * @brief Calculate magic number and shift for a given divisor
   * @param divisor divisor number for calculation
   * @param magic hold calculated magic number
   * @param shift hold calculated shift
   * @param is_long 'true' if divisor is jlong, 'false' for jint.
   */
  void CalculateMagicAndShift(int64_t divisor, int64_t& magic, int& shift, bool is_long);

  /*
   * @brief Generate an integer div or rem operation.
   * @param rl_dest Destination Location.
   * @param rl_src1 Numerator Location.
   * @param rl_src2 Divisor Location.
   * @param is_div 'true' if this is a division, 'false' for a remainder.
   * @param flags The instruction optimization flags. It can include information
   * if exception check can be elided.
   */
  RegLocation GenDivRem(RegLocation rl_dest, RegLocation rl_src1, RegLocation rl_src2,
                        bool is_div, int flags);

  /*
   * @brief Generate an integer div or rem operation by a literal.
   * @param rl_dest Destination Location.
   * @param rl_src Numerator Location.
   * @param lit Divisor.
   * @param is_div 'true' if this is a division, 'false' for a remainder.
   */
  RegLocation GenDivRemLit(RegLocation rl_dest, RegLocation rl_src, int lit, bool is_div);

  /*
   * Generate code to implement long shift operations.
   * @param opcode The DEX opcode to specify the shift type.
   * @param rl_dest The destination.
   * @param rl_src The value to be shifted.
   * @param shift_amount How much to shift.
   * @param flags The instruction optimization flags.
   * @returns the RegLocation of the result.
   */
  RegLocation GenShiftImmOpLong(Instruction::Code opcode, RegLocation rl_dest,
                                RegLocation rl_src, int shift_amount, int flags);
  /*
   * Generate an imul of a register by a constant or a better sequence.
   * @param dest Destination Register.
   * @param src Source Register.
   * @param val Constant multiplier.
   */
  void GenImulRegImm(RegStorage dest, RegStorage src, int val);

  /*
   * Generate an imul of a memory location by a constant or a better sequence.
   * @param dest Destination Register.
   * @param sreg Symbolic register.
   * @param displacement Displacement on stack of Symbolic Register.
   * @param val Constant multiplier.
   */
  void GenImulMemImm(RegStorage dest, int sreg, int displacement, int val);

  /*
   * @brief Compare memory to immediate, and branch if condition true.
   * @param cond The condition code that when true will branch to the target.
   * @param temp_reg A temporary register that can be used if compare memory is not
   * supported by the architecture.
   * @param base_reg The register holding the base address.
   * @param offset The offset from the base.
   * @param check_value The immediate to compare to.
   * @param target branch target (or nullptr)
   * @param compare output for getting LIR for comparison (or nullptr)
   */
  LIR* OpCmpMemImmBranch(ConditionCode cond, RegStorage temp_reg, RegStorage base_reg,
                         int offset, int check_value, LIR* target, LIR** compare);

  void GenRemFP(RegLocation rl_dest, RegLocation rl_src1, RegLocation rl_src2, bool is_double);

  /*
   * Can this operation be using core registers without temporaries?
   * @param rl_lhs Left hand operand.
   * @param rl_rhs Right hand operand.
   * @returns 'true' if the operation can proceed without needing temporary regs.
   */
  bool IsOperationSafeWithoutTemps(RegLocation rl_lhs, RegLocation rl_rhs);

  /**
   * @brief Generates inline code for conversion of long to FP by using x87/
   * @param rl_dest The destination of the FP.
   * @param rl_src The source of the long.
   * @param is_double 'true' if dealing with double, 'false' for float.
   */
  virtual void GenLongToFP(RegLocation rl_dest, RegLocation rl_src, bool is_double);

  void GenArrayBoundsCheck(RegStorage index, RegStorage array_base, int32_t len_offset);
  void GenArrayBoundsCheck(int32_t index, RegStorage array_base, int32_t len_offset);

  LIR* OpRegMem(OpKind op, RegStorage r_dest, RegStorage r_base, int offset);
  LIR* OpRegMem(OpKind op, RegStorage r_dest, RegLocation value);
  LIR* OpMemReg(OpKind op, RegLocation rl_dest, int value);
  LIR* OpThreadMem(OpKind op, ThreadOffset<4> thread_offset);
  LIR* OpThreadMem(OpKind op, ThreadOffset<8> thread_offset);
  void OpRegThreadMem(OpKind op, RegStorage r_dest, ThreadOffset<4> thread_offset);
  void OpRegThreadMem(OpKind op, RegStorage r_dest, ThreadOffset<8> thread_offset);
  void OpTlsCmp(ThreadOffset<4> offset, int val);
  void OpTlsCmp(ThreadOffset<8> offset, int val);

  void OpLea(RegStorage r_base, RegStorage reg1, RegStorage reg2, int scale, int offset);

  // Try to do a long multiplication where rl_src2 is a constant. This simplified setup might fail,
  // in which case false will be returned.
  bool GenMulLongConst(RegLocation rl_dest, RegLocation rl_src1, int64_t val, int flags);
  void GenMulLong(Instruction::Code opcode, RegLocation rl_dest, RegLocation rl_src1,
                  RegLocation rl_src2, int flags);
  void GenNotLong(RegLocation rl_dest, RegLocation rl_src);
  void GenNegLong(RegLocation rl_dest, RegLocation rl_src);
  void GenDivRemLong(Instruction::Code, RegLocation rl_dest, RegLocation rl_src1,
                     RegLocation rl_src2, bool is_div, int flags);

  void SpillCoreRegs();
  void UnSpillCoreRegs();
  void UnSpillFPRegs();
  void SpillFPRegs();

  /*
   * Mir2Lir's UpdateLoc() looks to see if the Dalvik value is currently live in any temp register
   * without regard to data type.  In practice, this can result in UpdateLoc returning a
   * location record for a Dalvik float value in a core register, and vis-versa.  For targets
   * which can inexpensively move data between core and float registers, this can often be a win.
   * However, for x86 this is generally not a win.  These variants of UpdateLoc()
   * take a register class argument - and will return an in-register location record only if
   * the value is live in a temp register of the correct class.  Additionally, if the value is in
   * a temp register of the wrong register class, it will be clobbered.
   */
  RegLocation UpdateLocTyped(RegLocation loc);
  RegLocation UpdateLocWideTyped(RegLocation loc);

  /*
   * @brief Analyze one MIR float/double instruction
   * @param opcode MIR instruction opcode.
   * @param mir Instruction to analyze.
   * @return true iff the instruction needs to load a literal using PC-relative addressing.
   */
  bool AnalyzeFPInstruction(int opcode, MIR* mir);

  /*
   * @brief Analyze one use of a double operand.
   * @param rl_use Double RegLocation for the operand.
   * @return true iff the instruction needs to load a literal using PC-relative addressing.
   */
  bool AnalyzeDoubleUse(RegLocation rl_use);

  /*
   * @brief Analyze one invoke-static MIR instruction
   * @param mir Instruction to analyze.
   * @return true iff the instruction needs to load a literal using PC-relative addressing.
   */
  bool AnalyzeInvokeStaticIntrinsic(MIR* mir);

  // Information derived from analysis of MIR

  // The base register for PC-relative addressing if promoted (32-bit only).
  RegStorage pc_rel_base_reg_;

  // Have we actually used the pc_rel_base_reg_?
  bool pc_rel_base_reg_used_;

  // Pointer to the "call +0" insn that sets up the promoted register for PC-relative addressing.
  // The anchor "pop" insn is NEXT_LIR(setup_pc_rel_base_reg_). The whole "call +0; pop <reg>"
  // sequence will be removed in AssembleLIR() if we do not actually use PC-relative addressing.
  LIR* setup_pc_rel_base_reg_;  // There are 2 chained insns (no reordering allowed).

  // Instructions needing patching with Method* values.
  ArenaVector<LIR*> method_address_insns_;

  // Instructions needing patching with Class Type* values.
  ArenaVector<LIR*> class_type_address_insns_;

  // Instructions needing patching with PC relative code addresses.
  ArenaVector<LIR*> call_method_insns_;

  // Instructions needing patching with PC relative code addresses.
  ArenaVector<LIR*> dex_cache_access_insns_;

  // The list of const vector literals.
  LIR* const_vectors_;

  /*
   * @brief Search for a matching vector literal
   * @param constants An array of size 4 which contains all of 32-bit constants.
   * @returns pointer to matching LIR constant, or nullptr if not found.
   */
  LIR* ScanVectorLiteral(int32_t* constants);

  /*
   * @brief Add a constant vector literal
   * @param constants An array of size 4 which contains all of 32-bit constants.
   */
  LIR* AddVectorLiteral(int32_t* constants);

  bool WideGPRsAreAliases() const OVERRIDE {
    return cu_->target64;  // On 64b, we have 64b GPRs.
  }

  bool WideFPRsAreAliases() const OVERRIDE {
    return true;  // xmm registers have 64b views even on x86.
  }

  /*
   * @brief Dump a RegLocation using printf
   * @param loc Register location to dump
   */
  static void DumpRegLocation(RegLocation loc);

 private:
  void SwapBits(RegStorage result_reg, int shift, int32_t value);
  void SwapBits64(RegStorage result_reg, int shift, int64_t value);

  static int X86NextSDCallInsn(CompilationUnit* cu, CallInfo* info,
                               int state, const MethodReference& target_method,
                               uint32_t,
                               uintptr_t direct_code, uintptr_t direct_method,
                               InvokeType type);

  LIR* OpLoadPc(RegStorage r_dest);
  RegStorage GetPcAndAnchor(LIR** anchor, RegStorage r_tmp = RegStorage::InvalidReg());

  // When we don't know the proper offset for the value, pick one that will force
  // 4 byte offset.  We will fix this up in the assembler or linker later to have
  // the right value.
  static constexpr int kDummy32BitOffset = 256;

  static const X86EncodingMap EncodingMap[kX86Last];

  friend std::ostream& operator<<(std::ostream& os, const X86OpCode& rhs);
  friend class QuickAssembleX86Test;
  friend class QuickAssembleX86MacroTest;
  friend class QuickAssembleX86LowLevelTest;

  DISALLOW_COPY_AND_ASSIGN(X86Mir2Lir);
};

}  // namespace art

#endif  // ART_COMPILER_DEX_QUICK_X86_CODEGEN_X86_H_<|MERGE_RESOLUTION|>--- conflicted
+++ resolved
@@ -336,12 +336,7 @@
    * @param flags The instruction optimization flags.
    */
   void GenArithOpInt(Instruction::Code opcode, RegLocation rl_dest, RegLocation rl_lhs,
-<<<<<<< HEAD
-                     RegLocation rl_rhs, int opt_flags) OVERRIDE;
-
-=======
                      RegLocation rl_rhs, int flags) OVERRIDE;
->>>>>>> 768b19b6
 
   /*
    * @brief Load the Method* of a dex method into the register.
