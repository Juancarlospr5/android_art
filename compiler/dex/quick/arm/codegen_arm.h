/*
 * Copyright (C) 2011 The Android Open Source Project
 *
 * Licensed under the Apache License, Version 2.0 (the "License");
 * you may not use this file except in compliance with the License.
 * You may obtain a copy of the License at
 *
 *      http://www.apache.org/licenses/LICENSE-2.0
 *
 * Unless required by applicable law or agreed to in writing, software
 * distributed under the License is distributed on an "AS IS" BASIS,
 * WITHOUT WARRANTIES OR CONDITIONS OF ANY KIND, either express or implied.
 * See the License for the specific language governing permissions and
 * limitations under the License.
 */

#ifndef ART_COMPILER_DEX_QUICK_ARM_CODEGEN_ARM_H_
#define ART_COMPILER_DEX_QUICK_ARM_CODEGEN_ARM_H_

#include "arm_lir.h"
#include "base/arena_containers.h"
#include "base/logging.h"
#include "dex/quick/mir_to_lir.h"

#ifdef QC_STRONG
#define QC_WEAK
#else
#define QC_WEAK __attribute__((weak))
#endif

namespace art {

<<<<<<< HEAD
class QCArmMir2Lir;
=======
struct CompilationUnit;

>>>>>>> 768b19b6
class ArmMir2Lir FINAL : public Mir2Lir {
 protected:
  // Inherited class for ARM backend.
  class InToRegStorageArmMapper FINAL : public InToRegStorageMapper {
   public:
    InToRegStorageArmMapper()
        : cur_core_reg_(0), cur_fp_reg_(0), cur_fp_double_reg_(0) {
    }

    RegStorage GetNextReg(ShortyArg arg) OVERRIDE;

    virtual void Reset() OVERRIDE {
      cur_core_reg_ = 0;
      cur_fp_reg_ = 0;
      cur_fp_double_reg_ = 0;
    }

   private:
    size_t cur_core_reg_;
    size_t cur_fp_reg_;
    size_t cur_fp_double_reg_;
  };

  InToRegStorageArmMapper in_to_reg_storage_arm_mapper_;
  InToRegStorageMapper* GetResetedInToRegStorageMapper() OVERRIDE {
    in_to_reg_storage_arm_mapper_.Reset();
    return &in_to_reg_storage_arm_mapper_;
  }

  public:
    ArmMir2Lir(CompilationUnit* cu, MIRGraph* mir_graph, ArenaAllocator* arena);
    ~ArmMir2Lir();

    // Required for target - codegen helpers.
    bool SmallLiteralDivRem(Instruction::Code dalvik_opcode, bool is_div, RegLocation rl_src,
                            RegLocation rl_dest, int lit);
    bool EasyMultiply(RegLocation rl_src, RegLocation rl_dest, int lit) OVERRIDE;
    void GenMultiplyByConstantFloat(RegLocation rl_dest, RegLocation rl_src1,
                                    int32_t constant) OVERRIDE;
    void GenMultiplyByConstantDouble(RegLocation rl_dest, RegLocation rl_src1,
                                     int64_t constant) OVERRIDE;
    LIR* CheckSuspendUsingLoad() OVERRIDE;
    RegStorage LoadHelper(QuickEntrypointEnum trampoline) OVERRIDE;
    LIR* LoadBaseDisp(RegStorage r_base, int displacement, RegStorage r_dest,
                      OpSize size, VolatileKind is_volatile) OVERRIDE;
    LIR* LoadBaseIndexed(RegStorage r_base, RegStorage r_index, RegStorage r_dest, int scale,
                         OpSize size) OVERRIDE;
    LIR* LoadConstantNoClobber(RegStorage r_dest, int value);
    LIR* LoadConstantWide(RegStorage r_dest, int64_t value);
    LIR* StoreBaseDisp(RegStorage r_base, int displacement, RegStorage r_src,
                       OpSize size, VolatileKind is_volatile) OVERRIDE;
    LIR* StoreBaseIndexed(RegStorage r_base, RegStorage r_index, RegStorage r_src, int scale,
                          OpSize size) OVERRIDE;

    /// @copydoc Mir2Lir::UnconditionallyMarkGCCard(RegStorage)
    void UnconditionallyMarkGCCard(RegStorage tgt_addr_reg) OVERRIDE;

    bool CanUseOpPcRelDexCacheArrayLoad() const OVERRIDE;
    void OpPcRelDexCacheArrayLoad(const DexFile* dex_file, int offset, RegStorage r_dest) OVERRIDE;

    // Required for target - register utilities.
    RegStorage TargetReg(SpecialTargetRegister reg) OVERRIDE;
    RegStorage TargetReg(SpecialTargetRegister reg, WideKind wide_kind) OVERRIDE {
      if (wide_kind == kWide) {
        DCHECK((kArg0 <= reg && reg < kArg3) || (kFArg0 <= reg && reg < kFArg15) || (kRet0 == reg));
        RegStorage ret_reg = RegStorage::MakeRegPair(TargetReg(reg),
            TargetReg(static_cast<SpecialTargetRegister>(reg + 1)));
        if (ret_reg.IsFloat()) {
          // Regard double as double, be consistent with register allocation.
          ret_reg = As64BitFloatReg(ret_reg);
        }
        return ret_reg;
      } else {
        return TargetReg(reg);
      }
    }

    RegLocation GetReturnAlt() OVERRIDE;
    RegLocation GetReturnWideAlt() OVERRIDE;
    RegLocation LocCReturn() OVERRIDE;
    RegLocation LocCReturnRef() OVERRIDE;
    RegLocation LocCReturnDouble() OVERRIDE;
    RegLocation LocCReturnFloat() OVERRIDE;
    RegLocation LocCReturnWide() OVERRIDE;
    ResourceMask GetRegMaskCommon(const RegStorage& reg) const OVERRIDE;
    void AdjustSpillMask();
    void ClobberCallerSave();
    void FreeCallTemps();
    void LockCallTemps();
    void MarkPreservedSingle(int v_reg, RegStorage reg);
    void MarkPreservedDouble(int v_reg, RegStorage reg);
    void CompilerInitializeRegAlloc();

    // Required for target - miscellaneous.
    void AssembleLIR();
    uint32_t LinkFixupInsns(LIR* head_lir, LIR* tail_lir, CodeOffset offset);
    int AssignInsnOffsets();
    void AssignOffsets();
    static uint8_t* EncodeLIRs(uint8_t* write_pos, LIR* lir);
    void DumpResourceMask(LIR* lir, const ResourceMask& mask, const char* prefix) OVERRIDE;
    void SetupTargetResourceMasks(LIR* lir, uint64_t flags,
                                  ResourceMask* use_mask, ResourceMask* def_mask) OVERRIDE;
    const char* GetTargetInstFmt(int opcode);
    const char* GetTargetInstName(int opcode);
    std::string BuildInsnString(const char* fmt, LIR* lir, unsigned char* base_addr);
    ResourceMask GetPCUseDefEncoding() const OVERRIDE;
    uint64_t GetTargetInstFlags(int opcode);
    size_t GetInsnSize(LIR* lir) OVERRIDE;
    bool IsUnconditionalBranch(LIR* lir);

    // Get the register class for load/store of a field.
    RegisterClass RegClassForFieldLoadStore(OpSize size, bool is_volatile) OVERRIDE;

    // Required for target - Dalvik-level generators.
    void GenArithOpLong(Instruction::Code opcode, RegLocation rl_dest, RegLocation rl_src1,
                        RegLocation rl_src2, int flags) OVERRIDE;
    void GenArithImmOpLong(Instruction::Code opcode, RegLocation rl_dest,
                           RegLocation rl_src1, RegLocation rl_src2, int flags);
    void GenArrayGet(int opt_flags, OpSize size, RegLocation rl_array,
                     RegLocation rl_index, RegLocation rl_dest, int scale);
    void GenArrayPut(int opt_flags, OpSize size, RegLocation rl_array, RegLocation rl_index,
                     RegLocation rl_src, int scale, bool card_mark);
    void GenShiftImmOpLong(Instruction::Code opcode, RegLocation rl_dest,
                           RegLocation rl_src1, RegLocation rl_shift, int flags);
    void GenArithOpDouble(Instruction::Code opcode, RegLocation rl_dest, RegLocation rl_src1,
                          RegLocation rl_src2);
    void GenArithOpFloat(Instruction::Code opcode, RegLocation rl_dest, RegLocation rl_src1,
                         RegLocation rl_src2);
    void GenCmpFP(Instruction::Code opcode, RegLocation rl_dest, RegLocation rl_src1,
                  RegLocation rl_src2);
    void GenConversion(Instruction::Code opcode, RegLocation rl_dest, RegLocation rl_src);
    bool GenInlinedAbsFloat(CallInfo* info) OVERRIDE;
    bool GenInlinedAbsDouble(CallInfo* info) OVERRIDE;
    bool GenInlinedCas(CallInfo* info, bool is_long, bool is_object);
    bool GenInlinedMinMax(CallInfo* info, bool is_min, bool is_long);
    bool GenInlinedSqrt(CallInfo* info);
    bool GenInlinedPeek(CallInfo* info, OpSize size);
    bool GenInlinedPoke(CallInfo* info, OpSize size);
    bool GenInlinedArrayCopyCharArray(CallInfo* info) OVERRIDE;
    RegLocation GenDivRem(RegLocation rl_dest, RegStorage reg_lo, RegStorage reg_hi, bool is_div);
    RegLocation GenDivRemLit(RegLocation rl_dest, RegStorage reg_lo, int lit, bool is_div);
    void GenCmpLong(RegLocation rl_dest, RegLocation rl_src1, RegLocation rl_src2);
    void GenDivZeroCheckWide(RegStorage reg);
    void GenEntrySequence(RegLocation* ArgLocs, RegLocation rl_method);
    void GenExitSequence();
    void GenSpecialExitSequence() OVERRIDE;
    void GenSpecialEntryForSuspend() OVERRIDE;
    void GenSpecialExitForSuspend() OVERRIDE;
    void GenFusedFPCmpBranch(BasicBlock* bb, MIR* mir, bool gt_bias, bool is_double);
    void GenFusedLongCmpBranch(BasicBlock* bb, MIR* mir);
    void GenSelect(BasicBlock* bb, MIR* mir);
    void GenSelectConst32(RegStorage left_op, RegStorage right_op, ConditionCode code,
                          int32_t true_val, int32_t false_val, RegStorage rs_dest,
                          RegisterClass dest_reg_class) OVERRIDE;
    bool GenMemBarrier(MemBarrierKind barrier_kind);
    void GenMonitorEnter(int opt_flags, RegLocation rl_src);
    void GenMonitorExit(int opt_flags, RegLocation rl_src);
    void GenMoveException(RegLocation rl_dest);
    void GenMultiplyByTwoBitMultiplier(RegLocation rl_src, RegLocation rl_result, int lit,
                                       int first_bit, int second_bit);
    void GenNegDouble(RegLocation rl_dest, RegLocation rl_src);
    void GenNegFloat(RegLocation rl_dest, RegLocation rl_src);
    void GenLargePackedSwitch(MIR* mir, DexOffset table_offset, RegLocation rl_src);
    void GenLargeSparseSwitch(MIR* mir, DexOffset table_offset, RegLocation rl_src);
    void GenMaddMsubInt(RegLocation rl_dest, RegLocation rl_src1, RegLocation rl_src2,
                        RegLocation rl_src3, bool is_sub);

    // Required for target - single operation generators.
    LIR* OpUnconditionalBranch(LIR* target);
    LIR* OpCmpBranch(ConditionCode cond, RegStorage src1, RegStorage src2, LIR* target);
    LIR* OpCmpImmBranch(ConditionCode cond, RegStorage reg, int check_value, LIR* target);
    LIR* OpCondBranch(ConditionCode cc, LIR* target);
    LIR* OpDecAndBranch(ConditionCode c_code, RegStorage reg, LIR* target);
    LIR* OpFpRegCopy(RegStorage r_dest, RegStorage r_src);
    LIR* OpIT(ConditionCode cond, const char* guide);
    void UpdateIT(LIR* it, const char* new_guide);
    void OpEndIT(LIR* it);
    LIR* OpMem(OpKind op, RegStorage r_base, int disp);
    void OpPcRelLoad(RegStorage reg, LIR* target);
    LIR* OpReg(OpKind op, RegStorage r_dest_src);
    LIR* OpBkpt();
    void OpRegCopy(RegStorage r_dest, RegStorage r_src);
    LIR* OpRegCopyNoInsert(RegStorage r_dest, RegStorage r_src);
    LIR* OpRegImm(OpKind op, RegStorage r_dest_src1, int value);
    LIR* OpRegReg(OpKind op, RegStorage r_dest_src1, RegStorage r_src2);
    LIR* OpMovRegMem(RegStorage r_dest, RegStorage r_base, int offset, MoveType move_type);
    LIR* OpMovMemReg(RegStorage r_base, int offset, RegStorage r_src, MoveType move_type);
    LIR* OpCondRegReg(OpKind op, ConditionCode cc, RegStorage r_dest, RegStorage r_src);
    LIR* OpRegRegImm(OpKind op, RegStorage r_dest, RegStorage r_src1, int value);
    LIR* OpRegRegReg(OpKind op, RegStorage r_dest, RegStorage r_src1, RegStorage r_src2);
    LIR* OpTestSuspend(LIR* target);
    LIR* OpVldm(RegStorage r_base, int count);
    LIR* OpVstm(RegStorage r_base, int count);
    void OpRegCopyWide(RegStorage dest, RegStorage src);

    LIR* LoadBaseDispBody(RegStorage r_base, int displacement, RegStorage r_dest, OpSize size);
    LIR* StoreBaseDispBody(RegStorage r_base, int displacement, RegStorage r_src, OpSize size);
    LIR* OpRegRegRegShift(OpKind op, RegStorage r_dest, RegStorage r_src1, RegStorage r_src2,
                          int shift);
    LIR* OpRegRegShift(OpKind op, RegStorage r_dest_src1, RegStorage r_src2, int shift);
    static const ArmEncodingMap EncodingMap[kArmLast];
    int EncodeShift(int code, int amount);
    int ModifiedImmediate(uint32_t value);
    ArmConditionCode ArmConditionEncoding(ConditionCode code);
    bool InexpensiveConstantInt(int32_t value) OVERRIDE;
    bool InexpensiveConstantInt(int32_t value, Instruction::Code opcode) OVERRIDE;
    bool InexpensiveConstantFloat(int32_t value) OVERRIDE;
    bool InexpensiveConstantLong(int64_t value) OVERRIDE;
    bool InexpensiveConstantDouble(int64_t value) OVERRIDE;
    RegStorage AllocPreservedDouble(int s_reg);
    RegStorage AllocPreservedSingle(int s_reg);

    bool WideGPRsAreAliases() const OVERRIDE {
      return false;  // Wide GPRs are formed by pairing.
    }
    bool WideFPRsAreAliases() const OVERRIDE {
      return false;  // Wide FPRs are formed by pairing.
    }

    NextCallInsn GetNextSDCallInsn() OVERRIDE;

    /*
     * @brief Generate a relative call to the method that will be patched at link time.
     * @param target_method The MethodReference of the method to be invoked.
     * @param type How the method will be invoked.
     * @returns Call instruction
     */
    LIR* CallWithLinkerFixup(const MethodReference& target_method, InvokeType type);

    /*
     * @brief Generate the actual call insn based on the method info.
     * @param method_info the lowering info for the method call.
     * @returns Call instruction
     */
    LIR* GenCallInsn(const MirMethodLoweringInfo& method_info) OVERRIDE;

    void CountRefs(RefCounts* core_counts, RefCounts* fp_counts, size_t num_regs) OVERRIDE;
    void DoPromotion() OVERRIDE;

    /*
     * @brief Handle ARM specific literals.
     */
    void InstallLiteralPools() OVERRIDE;

    LIR* InvokeTrampoline(OpKind op, RegStorage r_tgt, QuickEntrypointEnum trampoline) OVERRIDE;
    size_t GetInstructionOffset(LIR* lir);
    void GenMachineSpecificExtendedMethodMIR(BasicBlock* bb, MIR* mir) OVERRIDE;
    void GenMoreMachineSpecificExtendedMethodMIR(BasicBlock* bb, MIR* mir) QC_WEAK;
    void Cleanup() QC_WEAK;
    //void MachineSpecificPreprocessMIR(BasicBlock* bb, MIR* mir);

    void GenMachineSpecificExtendedMethodMIR(BasicBlock* bb, MIR* mir) OVERRIDE;

    bool HandleEasyDivRem(Instruction::Code dalvik_opcode, bool is_div,
                          RegLocation rl_src, RegLocation rl_dest, int lit) OVERRIDE;

  private:
    void GenNegLong(RegLocation rl_dest, RegLocation rl_src);
    void GenMulLong(Instruction::Code opcode, RegLocation rl_dest, RegLocation rl_src1,
                    RegLocation rl_src2);
    void GenFusedLongCmpImmBranch(BasicBlock* bb, RegLocation rl_src1, int64_t val,
                                  ConditionCode ccode);
    LIR* LoadFPConstantValue(int r_dest, int value);
    LIR* LoadStoreUsingInsnWithOffsetImm8Shl2(ArmOpcode opcode, RegStorage r_base,
                                              int displacement, RegStorage r_src_dest,
                                              RegStorage r_work = RegStorage::InvalidReg());
    void ReplaceFixup(LIR* prev_lir, LIR* orig_lir, LIR* new_lir);
    void InsertFixupBefore(LIR* prev_lir, LIR* orig_lir, LIR* new_lir);
    void AssignDataOffsets();
    RegLocation GenDivRem(RegLocation rl_dest, RegLocation rl_src1, RegLocation rl_src2,
                          bool is_div, int flags) OVERRIDE;
    RegLocation GenDivRemLit(RegLocation rl_dest, RegLocation rl_src1, int lit, bool is_div) OVERRIDE;
    struct EasyMultiplyOp {
      OpKind op;
      uint32_t shift;
    };
    bool GetEasyMultiplyOp(int lit, EasyMultiplyOp* op);
    bool GetEasyMultiplyTwoOps(int lit, EasyMultiplyOp* ops);
    void GenEasyMultiplyTwoOps(RegStorage r_dest, RegStorage r_src, EasyMultiplyOp* ops);



    static uint32_t ProcessMoreEncodings(const ArmEncodingMap* encoder, int i, uint32_t operand) QC_WEAK;

    static const ArmEncodingMap * GetEncoder(int opcode) QC_WEAK;

    static constexpr ResourceMask GetRegMaskArm(RegStorage reg);
    static constexpr ResourceMask EncodeArmRegList(int reg_list);
    static constexpr ResourceMask EncodeArmRegFpcsList(int reg_list);

<<<<<<< HEAD
    virtual void ApplyArchOptimizations(LIR* head_lir, LIR* tail_lir, BasicBlock* bb) QC_WEAK;

    void CompilerPostInitializeRegAlloc() QC_WEAK;
    void ArmMir2LirPostInit(ArmMir2Lir* mir_to_lir) QC_WEAK;

    friend class QCArmMir2Lir;

    public:
    QCArmMir2Lir * qcm2l ;

=======
    ArenaVector<LIR*> call_method_insns_;

    // Instructions needing patching with PC relative code addresses.
    ArenaVector<LIR*> dex_cache_access_insns_;

    // Register with a reference to the dex cache arrays at dex_cache_arrays_min_offset_,
    // if promoted.
    RegStorage dex_cache_arrays_base_reg_;

    /**
     * @brief Given float register pair, returns Solo64 float register.
     * @param reg #RegStorage containing a float register pair (e.g. @c s2 and @c s3).
     * @return A Solo64 float mapping to the register pair (e.g. @c d1).
     */
    static RegStorage As64BitFloatReg(RegStorage reg) {
      DCHECK(reg.IsFloat());

      RegStorage low = reg.GetLow();
      RegStorage high = reg.GetHigh();
      DCHECK((low.GetRegNum() % 2 == 0) && (low.GetRegNum() + 1 == high.GetRegNum()));

      return RegStorage::FloatSolo64(low.GetRegNum() / 2);
    }

    /**
     * @brief Given Solo64 float register, returns float register pair.
     * @param reg #RegStorage containing a Solo64 float register (e.g. @c d1).
     * @return A float register pair mapping to the Solo64 float pair (e.g. @c s2 and s3).
     */
    static RegStorage As64BitFloatRegPair(RegStorage reg) {
      DCHECK(reg.IsDouble() && reg.Is64BitSolo());

      int reg_num = reg.GetRegNum();
      return RegStorage::MakeRegPair(RegStorage::FloatSolo32(reg_num * 2),
                                     RegStorage::FloatSolo32(reg_num * 2 + 1));
    }

    int GenDalvikArgsBulkCopy(CallInfo* info, int first, int count) OVERRIDE;

    static int ArmNextSDCallInsn(CompilationUnit* cu, CallInfo* info ATTRIBUTE_UNUSED,
                                 int state, const MethodReference& target_method,
                                 uint32_t unused_idx ATTRIBUTE_UNUSED,
                                 uintptr_t direct_code, uintptr_t direct_method,
                                 InvokeType type);

    void OpPcRelDexCacheArrayAddr(const DexFile* dex_file, int offset, RegStorage r_dest);
>>>>>>> 768b19b6
};

}  // namespace art

#endif  // ART_COMPILER_DEX_QUICK_ARM_CODEGEN_ARM_H_<|MERGE_RESOLUTION|>--- conflicted
+++ resolved
@@ -30,12 +30,9 @@
 
 namespace art {
 
-<<<<<<< HEAD
 class QCArmMir2Lir;
-=======
 struct CompilationUnit;
 
->>>>>>> 768b19b6
 class ArmMir2Lir FINAL : public Mir2Lir {
  protected:
   // Inherited class for ARM backend.
@@ -326,7 +323,6 @@
     static constexpr ResourceMask EncodeArmRegList(int reg_list);
     static constexpr ResourceMask EncodeArmRegFpcsList(int reg_list);
 
-<<<<<<< HEAD
     virtual void ApplyArchOptimizations(LIR* head_lir, LIR* tail_lir, BasicBlock* bb) QC_WEAK;
 
     void CompilerPostInitializeRegAlloc() QC_WEAK;
@@ -337,7 +333,6 @@
     public:
     QCArmMir2Lir * qcm2l ;
 
-=======
     ArenaVector<LIR*> call_method_insns_;
 
     // Instructions needing patching with PC relative code addresses.
@@ -384,7 +379,6 @@
                                  InvokeType type);
 
     void OpPcRelDexCacheArrayAddr(const DexFile* dex_file, int offset, RegStorage r_dest);
->>>>>>> 768b19b6
 };
 
 }  // namespace art
