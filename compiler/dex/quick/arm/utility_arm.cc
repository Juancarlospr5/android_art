--- conflicted
+++ resolved
@@ -647,12 +647,8 @@
   } else {
     RegStorage r_scratch = AllocTemp();
     LoadConstant(r_scratch, value);
-<<<<<<< HEAD
-    if (GetEncoder(alt_opcode)->flags & IS_QUAD_OP)
-=======
     LIR* res;
     if (EncodingMap[alt_opcode].flags & IS_QUAD_OP)
->>>>>>> 768b19b6
       res = NewLIR4(alt_opcode, r_dest.GetReg(), r_src1.GetReg(), r_scratch.GetReg(), 0);
     else
       res = NewLIR3(alt_opcode, r_dest.GetReg(), r_src1.GetReg(), r_scratch.GetReg());
