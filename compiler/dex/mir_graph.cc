/*
 * Copyright (C) 2013 The Android Open Source Project
 *
 * Licensed under the Apache License, Version 2.0 (the "License");
 * you may not use this file except in compliance with the License.
 * You may obtain a copy of the License at
 *
 *      http://www.apache.org/licenses/LICENSE-2.0
 *
 * Unless required by applicable law or agreed to in writing, software
 * distributed under the License is distributed on an "AS IS" BASIS,
 * WITHOUT WARRANTIES OR CONDITIONS OF ANY KIND, either express or implied.
 * See the License for the specific language governing permissions and
 * limitations under the License.
 */

#include "mir_graph.h"

#include <inttypes.h>
#include <queue>
#include <unistd.h>

#include "base/bit_vector-inl.h"
#include "base/logging.h"
#include "base/stl_util.h"
#include "base/stringprintf.h"
#include "base/scoped_arena_containers.h"
#include "compiler_ir.h"
#include "dex_file-inl.h"
#include "dex_flags.h"
#include "dex_instruction-inl.h"
#include "driver/compiler_driver.h"
#include "driver/dex_compilation_unit.h"
#include "dex/quick/quick_compiler.h"
#include "leb128.h"
#include "pass_driver_me_post_opt.h"
#include "stack.h"

namespace art {

#define MAX_PATTERN_LEN 5

const char* MIRGraph::extended_mir_op_names_[kMirOpLast - kMirOpFirst] = {
  "Phi",
  "Copy",
  "FusedCmplFloat",
  "FusedCmpgFloat",
  "FusedCmplDouble",
  "FusedCmpgDouble",
  "FusedCmpLong",
  "Nop",
  "OpNullCheck",
  "OpRangeCheck",
  "OpDivZeroCheck",
  "Check",
  "Select",
  "ConstVector",
  "MoveVector",
  "PackedMultiply",
  "PackedAddition",
  "PackedSubtract",
  "PackedShiftLeft",
  "PackedSignedShiftRight",
  "PackedUnsignedShiftRight",
  "PackedAnd",
  "PackedOr",
  "PackedXor",
  "PackedAddReduce",
  "PackedReduce",
  "PackedSet",
  "ReserveVectorRegisters",
  "ReturnVectorRegisters",
  "MemBarrier",
  "PackedArrayGet",
  "PackedArrayPut",
  "MaddInt",
  "MsubInt",
  "MaddLong",
  "MsubLong",
};

MIRGraph::MIRGraph(CompilationUnit* cu, ArenaAllocator* arena)
    : reg_location_(nullptr),
      block_id_map_(std::less<unsigned int>(), arena->Adapter()),
      cu_(cu),
      ssa_base_vregs_(arena->Adapter(kArenaAllocSSAToDalvikMap)),
      ssa_subscripts_(arena->Adapter(kArenaAllocSSAToDalvikMap)),
      vreg_to_ssa_map_(nullptr),
      ssa_last_defs_(nullptr),
      is_constant_v_(nullptr),
      constant_values_(nullptr),
      use_counts_(arena->Adapter()),
      raw_use_counts_(arena->Adapter()),
      num_reachable_blocks_(0),
      max_num_reachable_blocks_(0),
      dfs_orders_up_to_date_(false),
      domination_up_to_date_(false),
      mir_ssa_rep_up_to_date_(false),
      topological_order_up_to_date_(false),
      dfs_order_(arena->Adapter(kArenaAllocDfsPreOrder)),
      dfs_post_order_(arena->Adapter(kArenaAllocDfsPostOrder)),
      dom_post_order_traversal_(arena->Adapter(kArenaAllocDomPostOrder)),
      topological_order_(arena->Adapter(kArenaAllocTopologicalSortOrder)),
      topological_order_loop_ends_(arena->Adapter(kArenaAllocTopologicalSortOrder)),
      topological_order_indexes_(arena->Adapter(kArenaAllocTopologicalSortOrder)),
      topological_order_loop_head_stack_(arena->Adapter(kArenaAllocTopologicalSortOrder)),
      max_nested_loops_(0u),
      i_dom_list_(nullptr),
      temp_scoped_alloc_(),
      block_list_(arena->Adapter(kArenaAllocBBList)),
      try_block_addr_(nullptr),
      entry_block_(nullptr),
      exit_block_(nullptr),
      current_code_item_(nullptr),
      m_units_(arena->Adapter()),
      method_stack_(arena->Adapter()),
      current_method_(kInvalidEntry),
      current_offset_(kInvalidEntry),
      def_count_(0),
      opcode_count_(nullptr),
      num_ssa_regs_(0),
      extended_basic_blocks_(arena->Adapter()),
      method_sreg_(0),
      attributes_(METHOD_IS_LEAF),  // Start with leaf assumption, change on encountering invoke.
      checkstats_(nullptr),
      arena_(arena),
      backward_branches_(0),
      forward_branches_(0),
      num_non_special_compiler_temps_(0),
      max_available_special_compiler_temps_(1),  // We only need the method ptr as a special temp for now.
      requested_backend_temp_(false),
      compiler_temps_committed_(false),
      punt_to_interpreter_(false),
      merged_df_flags_(0u),
<<<<<<< HEAD
      ifield_lowering_infos_(arena, 0u),
      sfield_lowering_infos_(arena, 0u),
      method_lowering_infos_(arena, 0u),
      gen_suspend_test_list_(arena, 0u),
      qcm(nullptr) {
=======
      ifield_lowering_infos_(arena->Adapter(kArenaAllocLoweringInfo)),
      sfield_lowering_infos_(arena->Adapter(kArenaAllocLoweringInfo)),
      method_lowering_infos_(arena->Adapter(kArenaAllocLoweringInfo)),
      suspend_checks_in_loops_(nullptr) {
  memset(&temp_, 0, sizeof(temp_));
  use_counts_.reserve(256);
  raw_use_counts_.reserve(256);
  block_list_.reserve(100);
>>>>>>> 768b19b6
  try_block_addr_ = new (arena_) ArenaBitVector(arena_, 0, true /* expandable */);


  if (cu_->instruction_set == kX86 || cu_->instruction_set == kX86_64) {
    // X86 requires a temp to keep track of the method address.
    // TODO For x86_64, addressing can be done with RIP. When that is implemented,
    // this needs to be updated to reserve 0 temps for BE.
    max_available_non_special_compiler_temps_ = cu_->target64 ? 2 : 1;
    reserved_temps_for_backend_ = max_available_non_special_compiler_temps_;
  } else {
    // Other architectures do not have a known lower bound for non-special temps.
    // We allow the update of the max to happen at BE initialization stage and simply set 0 for now.
    max_available_non_special_compiler_temps_ = 0;
    reserved_temps_for_backend_ = 0;
  }
}

MIRGraph::~MIRGraph() {
  STLDeleteElements(&block_list_);
  STLDeleteElements(&m_units_);
  CleanupGraphData();
}

void MIRGraph::CleanupGraphData()
{
}

/*
 * Parse an instruction, return the length of the instruction
 */
int MIRGraph::ParseInsn(const uint16_t* code_ptr, MIR::DecodedInstruction* decoded_instruction) {
  const Instruction* inst = Instruction::At(code_ptr);
  decoded_instruction->opcode = inst->Opcode();
  decoded_instruction->vA = inst->HasVRegA() ? inst->VRegA() : 0;
  decoded_instruction->vB = inst->HasVRegB() ? inst->VRegB() : 0;
  decoded_instruction->vB_wide = inst->HasWideVRegB() ? inst->WideVRegB() : 0;
  decoded_instruction->vC = inst->HasVRegC() ?  inst->VRegC() : 0;
  if (inst->HasVarArgs()) {
    inst->GetVarArgs(decoded_instruction->arg);
  }
  return inst->SizeInCodeUnits();
}


/* Split an existing block from the specified code offset into two */
BasicBlock* MIRGraph::SplitBlock(DexOffset code_offset,
                                 BasicBlock* orig_block, BasicBlock** immed_pred_block_p) {
  DCHECK_GT(code_offset, orig_block->start_offset);
  MIR* insn = orig_block->first_mir_insn;
  MIR* prev = nullptr;  // Will be set to instruction before split.
  while (insn) {
    if (insn->offset == code_offset) break;
    prev = insn;
    insn = insn->next;
  }
  if (insn == nullptr) {
    LOG(FATAL) << "Break split failed";
  }
  // Now insn is at the instruction where we want to split, namely
  // insn will be the first instruction of the "bottom" block.
  // Similarly, prev will be the last instruction of the "top" block

  BasicBlock* bottom_block = CreateNewBB(kDalvikByteCode);

  bottom_block->start_offset = code_offset;
  bottom_block->first_mir_insn = insn;
  bottom_block->last_mir_insn = orig_block->last_mir_insn;

  /* If this block was terminated by a return, conditional branch or throw,
   * the flag needs to go with the bottom block
   */
  bottom_block->terminated_by_return = orig_block->terminated_by_return;
  orig_block->terminated_by_return = false;

  bottom_block->conditional_branch = orig_block->conditional_branch;
  orig_block->conditional_branch = false;

  bottom_block->explicit_throw = orig_block->explicit_throw;
  orig_block->explicit_throw = false;

  /* Handle the taken path */
  bottom_block->taken = orig_block->taken;
  if (bottom_block->taken != NullBasicBlockId) {
    orig_block->taken = NullBasicBlockId;
    BasicBlock* bb_taken = GetBasicBlock(bottom_block->taken);
    bb_taken->ErasePredecessor(orig_block->id);
    bb_taken->predecessors.push_back(bottom_block->id);
  }

  /* Handle the fallthrough path */
  bottom_block->fall_through = orig_block->fall_through;
  orig_block->fall_through = bottom_block->id;
  bottom_block->predecessors.push_back(orig_block->id);
  if (bottom_block->fall_through != NullBasicBlockId) {
    BasicBlock* bb_fall_through = GetBasicBlock(bottom_block->fall_through);
    bb_fall_through->ErasePredecessor(orig_block->id);
    bb_fall_through->predecessors.push_back(bottom_block->id);
  }

  /* Handle the successor list */
  if (orig_block->successor_block_list_type != kNotUsed) {
    bottom_block->successor_block_list_type = orig_block->successor_block_list_type;
    bottom_block->successor_blocks.swap(orig_block->successor_blocks);
    orig_block->successor_block_list_type = kNotUsed;
    DCHECK(orig_block->successor_blocks.empty());  // Empty after the swap() above.
    for (SuccessorBlockInfo* successor_block_info : bottom_block->successor_blocks) {
      BasicBlock* bb = GetBasicBlock(successor_block_info->block);
      if (bb != nullptr) {
        bb->ErasePredecessor(orig_block->id);
        bb->predecessors.push_back(bottom_block->id);
      }
    }
  }

  orig_block->last_mir_insn = prev;
  prev->next = nullptr;

  /*
   * Update the immediate predecessor block pointer so that outgoing edges
   * can be applied to the proper block.
   */
  if (immed_pred_block_p) {
    DCHECK_EQ(*immed_pred_block_p, orig_block);
    *immed_pred_block_p = bottom_block;
  }

  // Associate dex instructions in the bottom block with the new container.
  DCHECK(insn != nullptr);
  DCHECK(insn != orig_block->first_mir_insn);
  DCHECK(insn == bottom_block->first_mir_insn);
  DCHECK_EQ(insn->offset, bottom_block->start_offset);
  // Scan the "bottom" instructions, remapping them to the
  // newly created "bottom" block.
  MIR* p = insn;
  p->bb = bottom_block->id;
  while (p != bottom_block->last_mir_insn) {
    p = p->next;
    DCHECK(p != nullptr);
    p->bb = bottom_block->id;
  }

  return bottom_block;
}

/*
 * Given a code offset, find out the block that starts with it. If the offset
 * is in the middle of an existing block, split it into two.  If immed_pred_block_p
 * is not non-null and is the block being split, update *immed_pred_block_p to
 * point to the bottom block so that outgoing edges can be set up properly
 * (by the caller)
 * Utilizes a map for fast lookup of the typical cases.
 */
BasicBlock* MIRGraph::FindBlock(DexOffset code_offset, bool create,
                                BasicBlock** immed_pred_block_p,
                                ScopedArenaVector<uint16_t>* dex_pc_to_block_map) {
  if (UNLIKELY(code_offset >= current_code_item_->insns_size_in_code_units_)) {
    // There can be a fall-through out of the method code. We shall record such a block
    // here (assuming create==true) and check that it's dead at the end of InlineMethod().
    // Though we're only aware of the cases where code_offset is exactly the same as
    // insns_size_in_code_units_, treat greater code_offset the same just in case.
    code_offset = current_code_item_->insns_size_in_code_units_;
  }

  int block_id = (*dex_pc_to_block_map)[code_offset];
  BasicBlock* bb = GetBasicBlock(block_id);

  if ((bb != nullptr) && (bb->start_offset == code_offset)) {
    // Does this containing block start with the desired instruction?
    return bb;
  }

  // No direct hit.
  if (!create) {
    return nullptr;
  }

  if (bb != nullptr) {
    // The target exists somewhere in an existing block.
    BasicBlock* bottom_block = SplitBlock(code_offset, bb, bb == *immed_pred_block_p ?  immed_pred_block_p : nullptr);
    DCHECK(bottom_block != nullptr);
    MIR* p = bottom_block->first_mir_insn;
    BasicBlock* orig_block = bb;
    DCHECK_EQ((*dex_pc_to_block_map)[p->offset], orig_block->id);
    // Scan the "bottom" instructions, remapping them to the
    // newly created "bottom" block.
    (*dex_pc_to_block_map)[p->offset] = bottom_block->id;
    while (p != bottom_block->last_mir_insn) {
      p = p->next;
      DCHECK(p != nullptr);
      int opcode = p->dalvikInsn.opcode;
      /*
       * Some messiness here to ensure that we only enter real opcodes and only the
       * first half of a potentially throwing instruction that has been split into
       * CHECK and work portions. Since the 2nd half of a split operation is always
       * the first in a BasicBlock, we can't hit it here.
       */
      if ((opcode == kMirOpCheck) || !MIR::DecodedInstruction::IsPseudoMirOp(opcode)) {
        BasicBlockId mapped_id = (*dex_pc_to_block_map)[p->offset];
        // At first glance the instructions should all be mapped to orig_block.
        // However, multiple instructions may correspond to the same dex, hence an earlier
        // instruction may have already moved the mapping for dex to bottom_block.
        DCHECK((mapped_id == orig_block->id) || (mapped_id == bottom_block->id));
        (*dex_pc_to_block_map)[p->offset] = bottom_block->id;
      }
    }
    return bottom_block;
  }

  // Create a new block.
  bb = CreateNewBB(kDalvikByteCode);
  bb->start_offset = code_offset;
  (*dex_pc_to_block_map)[bb->start_offset] = bb->id;
  return bb;
}


/* Identify code range in try blocks and set up the empty catch blocks */
void MIRGraph::ProcessTryCatchBlocks(ScopedArenaVector<uint16_t>* dex_pc_to_block_map) {
  int tries_size = current_code_item_->tries_size_;
  DexOffset offset;

  if (tries_size == 0) {
    return;
  }

  for (int i = 0; i < tries_size; i++) {
    const DexFile::TryItem* pTry =
        DexFile::GetTryItems(*current_code_item_, i);
    DexOffset start_offset = pTry->start_addr_;
    DexOffset end_offset = start_offset + pTry->insn_count_;
    for (offset = start_offset; offset < end_offset; offset++) {
      try_block_addr_->SetBit(offset);
    }
  }

  // Iterate over each of the handlers to enqueue the empty Catch blocks.
  const uint8_t* handlers_ptr = DexFile::GetCatchHandlerData(*current_code_item_, 0);
  uint32_t handlers_size = DecodeUnsignedLeb128(&handlers_ptr);
  for (uint32_t idx = 0; idx < handlers_size; idx++) {
    CatchHandlerIterator iterator(handlers_ptr);
    for (; iterator.HasNext(); iterator.Next()) {
      uint32_t address = iterator.GetHandlerAddress();
      FindBlock(address, true /*create*/, /* immed_pred_block_p */ nullptr, dex_pc_to_block_map);
    }
    handlers_ptr = iterator.EndDataPointer();
  }
}

bool MIRGraph::IsBadMonitorExitCatch(NarrowDexOffset monitor_exit_offset,
                                     NarrowDexOffset catch_offset) {
  // Catches for monitor-exit during stack unwinding have the pattern
  //   move-exception (move)* (goto)? monitor-exit throw
  // In the currently generated dex bytecode we see these catching a bytecode range including
  // either its own or an identical monitor-exit, http://b/15745363 . This function checks if
  // it's the case for a given monitor-exit and catch block so that we can ignore it.
  // (We don't want to ignore all monitor-exit catches since one could enclose a synchronized
  // block in a try-block and catch the NPE, Error or Throwable and we should let it through;
  // even though a throwing monitor-exit certainly indicates a bytecode error.)
  const Instruction* monitor_exit = Instruction::At(current_code_item_->insns_ + monitor_exit_offset);
  DCHECK(monitor_exit->Opcode() == Instruction::MONITOR_EXIT);
  int monitor_reg = monitor_exit->VRegA_11x();
  const Instruction* check_insn = Instruction::At(current_code_item_->insns_ + catch_offset);
  DCHECK(check_insn->Opcode() == Instruction::MOVE_EXCEPTION);
  if (check_insn->VRegA_11x() == monitor_reg) {
    // Unexpected move-exception to the same register. Probably not the pattern we're looking for.
    return false;
  }
  check_insn = check_insn->Next();
  while (true) {
    int dest = -1;
    bool wide = false;
    switch (check_insn->Opcode()) {
      case Instruction::MOVE_WIDE:
        wide = true;
        FALLTHROUGH_INTENDED;
      case Instruction::MOVE_OBJECT:
      case Instruction::MOVE:
        dest = check_insn->VRegA_12x();
        break;

      case Instruction::MOVE_WIDE_FROM16:
        wide = true;
        FALLTHROUGH_INTENDED;
      case Instruction::MOVE_OBJECT_FROM16:
      case Instruction::MOVE_FROM16:
        dest = check_insn->VRegA_22x();
        break;

      case Instruction::MOVE_WIDE_16:
        wide = true;
        FALLTHROUGH_INTENDED;
      case Instruction::MOVE_OBJECT_16:
      case Instruction::MOVE_16:
        dest = check_insn->VRegA_32x();
        break;

      case Instruction::GOTO:
      case Instruction::GOTO_16:
      case Instruction::GOTO_32:
        check_insn = check_insn->RelativeAt(check_insn->GetTargetOffset());
        FALLTHROUGH_INTENDED;
      default:
        return check_insn->Opcode() == Instruction::MONITOR_EXIT &&
            check_insn->VRegA_11x() == monitor_reg;
    }

    if (dest == monitor_reg || (wide && dest + 1 == monitor_reg)) {
      return false;
    }

    check_insn = check_insn->Next();
  }
}

/* Process instructions with the kBranch flag */
BasicBlock* MIRGraph::ProcessCanBranch(BasicBlock* cur_block, MIR* insn, DexOffset cur_offset,
                                       int width, int flags, const uint16_t* code_ptr,
                                       const uint16_t* code_end,
                                       ScopedArenaVector<uint16_t>* dex_pc_to_block_map) {
  DexOffset target = cur_offset;
  switch (insn->dalvikInsn.opcode) {
    case Instruction::GOTO:
    case Instruction::GOTO_16:
    case Instruction::GOTO_32:
      target += insn->dalvikInsn.vA;
      break;
    case Instruction::IF_EQ:
    case Instruction::IF_NE:
    case Instruction::IF_LT:
    case Instruction::IF_GE:
    case Instruction::IF_GT:
    case Instruction::IF_LE:
      cur_block->conditional_branch = true;
      target += insn->dalvikInsn.vC;
      break;
    case Instruction::IF_EQZ:
    case Instruction::IF_NEZ:
    case Instruction::IF_LTZ:
    case Instruction::IF_GEZ:
    case Instruction::IF_GTZ:
    case Instruction::IF_LEZ:
      cur_block->conditional_branch = true;
      target += insn->dalvikInsn.vB;
      break;
    default:
      LOG(FATAL) << "Unexpected opcode(" << insn->dalvikInsn.opcode << ") with kBranch set";
  }
  CountBranch(target);
  BasicBlock* taken_block = FindBlock(target, /* create */ true,
                                      /* immed_pred_block_p */ &cur_block,
                                      dex_pc_to_block_map);
  DCHECK(taken_block != nullptr);
  cur_block->taken = taken_block->id;
  taken_block->predecessors.push_back(cur_block->id);

  /* Always terminate the current block for conditional branches */
  if (flags & Instruction::kContinue) {
    BasicBlock* fallthrough_block = FindBlock(cur_offset +  width,
                                             /* create */
                                             true,
                                             /* immed_pred_block_p */
                                             &cur_block,
                                             dex_pc_to_block_map);
    DCHECK(fallthrough_block != nullptr);
    cur_block->fall_through = fallthrough_block->id;
    fallthrough_block->predecessors.push_back(cur_block->id);
  } else if (code_ptr < code_end) {
    FindBlock(cur_offset + width, /* create */ true, /* immed_pred_block_p */ nullptr, dex_pc_to_block_map);
  }
  return cur_block;
}

/* Process instructions with the kSwitch flag */
BasicBlock* MIRGraph::ProcessCanSwitch(BasicBlock* cur_block, MIR* insn, DexOffset cur_offset,
                                       int width, int flags,
                                       ScopedArenaVector<uint16_t>* dex_pc_to_block_map) {
  UNUSED(flags);
  const uint16_t* switch_data =
      reinterpret_cast<const uint16_t*>(GetCurrentInsns() + cur_offset +
          static_cast<int32_t>(insn->dalvikInsn.vB));
  int size;
  const int* keyTable;
  const int* target_table;
  int i;
  int first_key;

  /*
   * Packed switch data format:
   *  ushort ident = 0x0100   magic value
   *  ushort size             number of entries in the table
   *  int first_key           first (and lowest) switch case value
   *  int targets[size]       branch targets, relative to switch opcode
   *
   * Total size is (4+size*2) 16-bit code units.
   */
  if (insn->dalvikInsn.opcode == Instruction::PACKED_SWITCH) {
    DCHECK_EQ(static_cast<int>(switch_data[0]),
              static_cast<int>(Instruction::kPackedSwitchSignature));
    size = switch_data[1];
    first_key = switch_data[2] | (switch_data[3] << 16);
    target_table = reinterpret_cast<const int*>(&switch_data[4]);
    keyTable = nullptr;        // Make the compiler happy.
  /*
   * Sparse switch data format:
   *  ushort ident = 0x0200   magic value
   *  ushort size             number of entries in the table; > 0
   *  int keys[size]          keys, sorted low-to-high; 32-bit aligned
   *  int targets[size]       branch targets, relative to switch opcode
   *
   * Total size is (2+size*4) 16-bit code units.
   */
  } else {
    DCHECK_EQ(static_cast<int>(switch_data[0]),
              static_cast<int>(Instruction::kSparseSwitchSignature));
    size = switch_data[1];
    keyTable = reinterpret_cast<const int*>(&switch_data[2]);
    target_table = reinterpret_cast<const int*>(&switch_data[2 + size*2]);
    first_key = 0;   // To make the compiler happy.
  }

  if (cur_block->successor_block_list_type != kNotUsed) {
    LOG(FATAL) << "Successor block list already in use: "
               << static_cast<int>(cur_block->successor_block_list_type);
  }
  cur_block->successor_block_list_type =
      (insn->dalvikInsn.opcode == Instruction::PACKED_SWITCH) ?  kPackedSwitch : kSparseSwitch;
  cur_block->successor_blocks.reserve(size);

  for (i = 0; i < size; i++) {
    BasicBlock* case_block = FindBlock(cur_offset + target_table[i],  /* create */ true,
                                       /* immed_pred_block_p */ &cur_block,
                                       dex_pc_to_block_map);
    DCHECK(case_block != nullptr);
    SuccessorBlockInfo* successor_block_info =
        static_cast<SuccessorBlockInfo*>(arena_->Alloc(sizeof(SuccessorBlockInfo),
                                                       kArenaAllocSuccessor));
    successor_block_info->block = case_block->id;
    successor_block_info->key =
        (insn->dalvikInsn.opcode == Instruction::PACKED_SWITCH) ?
        first_key + i : keyTable[i];
    cur_block->successor_blocks.push_back(successor_block_info);
    case_block->predecessors.push_back(cur_block->id);
  }

  /* Fall-through case */
  BasicBlock* fallthrough_block = FindBlock(cur_offset +  width, /* create */ true,
                                            /* immed_pred_block_p */ nullptr,
                                            dex_pc_to_block_map);
  DCHECK(fallthrough_block != nullptr);
  cur_block->fall_through = fallthrough_block->id;
  fallthrough_block->predecessors.push_back(cur_block->id);
  return cur_block;
}

/* Process instructions with the kThrow flag */
BasicBlock* MIRGraph::ProcessCanThrow(BasicBlock* cur_block, MIR* insn, DexOffset cur_offset,
                                      int width, int flags, ArenaBitVector* try_block_addr,
                                      const uint16_t* code_ptr, const uint16_t* code_end,
                                      ScopedArenaVector<uint16_t>* dex_pc_to_block_map) {
  UNUSED(flags);
  bool in_try_block = try_block_addr->IsBitSet(cur_offset);
  bool is_throw = (insn->dalvikInsn.opcode == Instruction::THROW);

  /* In try block */
  if (in_try_block) {
    CatchHandlerIterator iterator(*current_code_item_, cur_offset);

    if (cur_block->successor_block_list_type != kNotUsed) {
      LOG(INFO) << PrettyMethod(cu_->method_idx, *cu_->dex_file);
      LOG(FATAL) << "Successor block list already in use: "
                 << static_cast<int>(cur_block->successor_block_list_type);
    }

    for (; iterator.HasNext(); iterator.Next()) {
      BasicBlock* catch_block = FindBlock(iterator.GetHandlerAddress(), false /* create */,
                                          nullptr /* immed_pred_block_p */,
                                          dex_pc_to_block_map);
      if (insn->dalvikInsn.opcode == Instruction::MONITOR_EXIT &&
          IsBadMonitorExitCatch(insn->offset, catch_block->start_offset)) {
        // Don't allow monitor-exit to catch its own exception, http://b/15745363 .
        continue;
      }
      if (cur_block->successor_block_list_type == kNotUsed) {
        cur_block->successor_block_list_type = kCatch;
      }
      catch_block->catch_entry = true;
      if (kIsDebugBuild) {
        catches_.insert(catch_block->start_offset);
      }
      SuccessorBlockInfo* successor_block_info = reinterpret_cast<SuccessorBlockInfo*>
          (arena_->Alloc(sizeof(SuccessorBlockInfo), kArenaAllocSuccessor));
      successor_block_info->block = catch_block->id;
      successor_block_info->key = iterator.GetHandlerTypeIndex();
      cur_block->successor_blocks.push_back(successor_block_info);
      catch_block->predecessors.push_back(cur_block->id);
    }
    in_try_block = (cur_block->successor_block_list_type != kNotUsed);
  }
  bool build_all_edges =
      (cu_->disable_opt & (1 << kSuppressExceptionEdges)) || is_throw || in_try_block;
  if (!in_try_block && build_all_edges) {
    BasicBlock* eh_block = CreateNewBB(kExceptionHandling);
    cur_block->taken = eh_block->id;
    eh_block->start_offset = cur_offset;
    eh_block->predecessors.push_back(cur_block->id);
  }

  if (is_throw) {
    cur_block->explicit_throw = true;
    if (code_ptr < code_end) {
      // Force creation of new block following THROW via side-effect.
      FindBlock(cur_offset + width, /* create */ true, /* immed_pred_block_p */ nullptr, dex_pc_to_block_map);
    }
    if (!in_try_block) {
       // Don't split a THROW that can't rethrow - we're done.
      return cur_block;
    }
  }

  if (!build_all_edges) {
    /*
     * Even though there is an exception edge here, control cannot return to this
     * method.  Thus, for the purposes of dataflow analysis and optimization, we can
     * ignore the edge.  Doing this reduces compile time, and increases the scope
     * of the basic-block level optimization pass.
     */
    return cur_block;
  }

  /*
   * Split the potentially-throwing instruction into two parts.
   * The first half will be a pseudo-op that captures the exception
   * edges and terminates the basic block.  It always falls through.
   * Then, create a new basic block that begins with the throwing instruction
   * (minus exceptions).  Note: this new basic block must NOT be entered into
   * the block_map.  If the potentially-throwing instruction is the target of a
   * future branch, we need to find the check psuedo half.  The new
   * basic block containing the work portion of the instruction should
   * only be entered via fallthrough from the block containing the
   * pseudo exception edge MIR.  Note also that this new block is
   * not automatically terminated after the work portion, and may
   * contain following instructions.
   *
   * Note also that the dex_pc_to_block_map entry for the potentially
   * throwing instruction will refer to the original basic block.
   */
  BasicBlock* new_block = CreateNewBB(kDalvikByteCode);
  new_block->start_offset = insn->offset;
  cur_block->fall_through = new_block->id;
  new_block->predecessors.push_back(cur_block->id);
  MIR* new_insn = NewMIR();
  *new_insn = *insn;
  insn->dalvikInsn.opcode = static_cast<Instruction::Code>(kMirOpCheck);
  // Associate the two halves.
  insn->meta.throw_insn = new_insn;
  new_block->AppendMIR(new_insn);
  return new_block;
}

/* Parse a Dex method and insert it into the MIRGraph at the current insert point. */
void MIRGraph::InlineMethod(const DexFile::CodeItem* code_item, uint32_t access_flags,
                           InvokeType invoke_type ATTRIBUTE_UNUSED, uint16_t class_def_idx,
                           uint32_t method_idx, jobject class_loader, const DexFile& dex_file) {
  current_code_item_ = code_item;
  method_stack_.push_back(std::make_pair(current_method_, current_offset_));
  current_method_ = m_units_.size();
  current_offset_ = 0;
  // TODO: will need to snapshot stack image and use that as the mir context identification.
  m_units_.push_back(new (arena_) DexCompilationUnit(
      cu_, class_loader, Runtime::Current()->GetClassLinker(), dex_file,
      current_code_item_, class_def_idx, method_idx, access_flags,
      cu_->compiler_driver->GetVerifiedMethod(&dex_file, method_idx)));
  const uint16_t* code_ptr = current_code_item_->insns_;
  const uint16_t* code_end =
      current_code_item_->insns_ + current_code_item_->insns_size_in_code_units_;

  // TODO: need to rework expansion of block list & try_block_addr when inlining activated.
  // TUNING: use better estimate of basic blocks for following resize.
  block_list_.reserve(block_list_.size() + current_code_item_->insns_size_in_code_units_);
  // FindBlock lookup cache.
  ScopedArenaAllocator allocator(&cu_->arena_stack);
  ScopedArenaVector<uint16_t> dex_pc_to_block_map(allocator.Adapter());
  dex_pc_to_block_map.resize(current_code_item_->insns_size_in_code_units_ +
                             1 /* Fall-through on last insn; dead or punt to interpreter. */);

  // TODO: replace with explicit resize routine.  Using automatic extension side effect for now.
  try_block_addr_->SetBit(current_code_item_->insns_size_in_code_units_);
  try_block_addr_->ClearBit(current_code_item_->insns_size_in_code_units_);

  // If this is the first method, set up default entry and exit blocks.
  if (current_method_ == 0) {
    DCHECK(entry_block_ == nullptr);
    DCHECK(exit_block_ == nullptr);
    DCHECK_EQ(GetNumBlocks(), 0U);
    // Use id 0 to represent a null block.
    BasicBlock* null_block = CreateNewBB(kNullBlock);
    DCHECK_EQ(null_block->id, NullBasicBlockId);
    null_block->hidden = true;
    entry_block_ = CreateNewBB(kEntryBlock);
    exit_block_ = CreateNewBB(kExitBlock);
  } else {
    UNIMPLEMENTED(FATAL) << "Nested inlining not implemented.";
    /*
     * Will need to manage storage for ins & outs, push prevous state and update
     * insert point.
     */
  }

  /* Current block to record parsed instructions */
  BasicBlock* cur_block = CreateNewBB(kDalvikByteCode);
  DCHECK_EQ(current_offset_, 0U);
  cur_block->start_offset = current_offset_;
  // TODO: for inlining support, insert at the insert point rather than entry block.
  entry_block_->fall_through = cur_block->id;
  cur_block->predecessors.push_back(entry_block_->id);

  /* Identify code range in try blocks and set up the empty catch blocks */
  ProcessTryCatchBlocks(&dex_pc_to_block_map);

  uint64_t merged_df_flags = 0u;

  /* Parse all instructions and put them into containing basic blocks */
  while (code_ptr < code_end) {
    MIR *insn = NewMIR();
    insn->offset = current_offset_;
    insn->m_unit_index = current_method_;
    int width = ParseInsn(code_ptr, &insn->dalvikInsn);
    Instruction::Code opcode = insn->dalvikInsn.opcode;
    if (opcode_count_ != nullptr) {
      opcode_count_[static_cast<int>(opcode)]++;
    }

    int flags = insn->dalvikInsn.FlagsOf();
    int verify_flags = Instruction::VerifyFlagsOf(insn->dalvikInsn.opcode);

    uint64_t df_flags = GetDataFlowAttributes(insn);
    merged_df_flags |= df_flags;

    if (df_flags & DF_HAS_DEFS) {
      def_count_ += (df_flags & DF_A_WIDE) ? 2 : 1;
    }

    if (df_flags & DF_LVN) {
      cur_block->use_lvn = true;  // Run local value numbering on this basic block.
    }

    // Check for inline data block signatures.
    if (opcode == Instruction::NOP) {
      // A simple NOP will have a width of 1 at this point, embedded data NOP > 1.
      if ((width == 1) && ((current_offset_ & 0x1) == 0x1) && ((code_end - code_ptr) > 1)) {
        // Could be an aligning nop.  If an embedded data NOP follows, treat pair as single unit.
        uint16_t following_raw_instruction = code_ptr[1];
        if ((following_raw_instruction == Instruction::kSparseSwitchSignature) ||
            (following_raw_instruction == Instruction::kPackedSwitchSignature) ||
            (following_raw_instruction == Instruction::kArrayDataSignature)) {
          width += Instruction::At(code_ptr + 1)->SizeInCodeUnits();
        }
      }
      if (width == 1) {
        // It is a simple nop - treat normally.
        cur_block->AppendMIR(insn);
      } else {
        DCHECK(cur_block->fall_through == NullBasicBlockId);
        DCHECK(cur_block->taken == NullBasicBlockId);
        // Unreachable instruction, mark for no continuation and end basic block.
        flags &= ~Instruction::kContinue;
        FindBlock(current_offset_ + width, /* create */ true,
                  /* immed_pred_block_p */ nullptr, &dex_pc_to_block_map);
      }
    } else {
      cur_block->AppendMIR(insn);
    }

    // Associate the starting dex_pc for this opcode with its containing basic block.
    dex_pc_to_block_map[insn->offset] = cur_block->id;

    code_ptr += width;

    if (flags & Instruction::kBranch) {
      cur_block = ProcessCanBranch(cur_block, insn, current_offset_,
                                   width, flags, code_ptr, code_end, &dex_pc_to_block_map);
    } else if (flags & Instruction::kReturn) {
      cur_block->terminated_by_return = true;
      cur_block->fall_through = exit_block_->id;
      exit_block_->predecessors.push_back(cur_block->id);
      /*
       * Terminate the current block if there are instructions
       * afterwards.
       */
      if (code_ptr < code_end) {
        /*
         * Create a fallthrough block for real instructions
         * (incl. NOP).
         */
         FindBlock(current_offset_ + width, /* create */ true,
                   /* immed_pred_block_p */ nullptr, &dex_pc_to_block_map);
      }
    } else if (flags & Instruction::kThrow) {
      cur_block = ProcessCanThrow(cur_block, insn, current_offset_, width, flags, try_block_addr_,
                                  code_ptr, code_end, &dex_pc_to_block_map);
    } else if (flags & Instruction::kSwitch) {
      cur_block = ProcessCanSwitch(cur_block, insn, current_offset_, width,
                                   flags, &dex_pc_to_block_map);
    }
    if (verify_flags & Instruction::kVerifyVarArgRange ||
        verify_flags & Instruction::kVerifyVarArgRangeNonZero) {
      /*
       * The Quick backend's runtime model includes a gap between a method's
       * argument ("in") vregs and the rest of its vregs.  Handling a range instruction
       * which spans the gap is somewhat complicated, and should not happen
       * in normal usage of dx.  Punt to the interpreter.
       */
      int first_reg_in_range = insn->dalvikInsn.vC;
      int last_reg_in_range = first_reg_in_range + insn->dalvikInsn.vA - 1;
      if (IsInVReg(first_reg_in_range) != IsInVReg(last_reg_in_range)) {
        punt_to_interpreter_ = true;
      }
    }
    current_offset_ += width;
    BasicBlock* next_block = FindBlock(current_offset_, /* create */ false,
                                       /* immed_pred_block_p */ nullptr,
                                       &dex_pc_to_block_map);
    if (next_block) {
      /*
       * The next instruction could be the target of a previously parsed
       * forward branch so a block is already created. If the current
       * instruction is not an unconditional branch, connect them through
       * the fall-through link.
       */
      DCHECK(cur_block->fall_through == NullBasicBlockId ||
             GetBasicBlock(cur_block->fall_through) == next_block ||
             GetBasicBlock(cur_block->fall_through) == exit_block_);

      if ((cur_block->fall_through == NullBasicBlockId) && (flags & Instruction::kContinue)) {
        cur_block->fall_through = next_block->id;
        next_block->predecessors.push_back(cur_block->id);
      }
      cur_block = next_block;
    }
  }
  merged_df_flags_ = merged_df_flags;

  if (cu_->enable_debug & (1 << kDebugDumpCFG)) {
    DumpCFG("/sdcard/1_post_parse_cfg/", true);
  }

  if (cu_->verbose) {
    DumpMIRGraph();
  }

  // Check if there's been a fall-through out of the method code.
  BasicBlockId out_bb_id = dex_pc_to_block_map[current_code_item_->insns_size_in_code_units_];
  if (UNLIKELY(out_bb_id != NullBasicBlockId)) {
    // Eagerly calculate DFS order to determine if the block is dead.
    DCHECK(!DfsOrdersUpToDate());
    ComputeDFSOrders();
    BasicBlock* out_bb = GetBasicBlock(out_bb_id);
    DCHECK(out_bb != nullptr);
    if (out_bb->block_type != kDead) {
      LOG(WARNING) << "Live fall-through out of method in " << PrettyMethod(method_idx, dex_file);
      SetPuntToInterpreter(true);
    }
  }
}

void MIRGraph::ShowOpcodeStats() {
  DCHECK(opcode_count_ != nullptr);
  LOG(INFO) << "Opcode Count";
  for (int i = 0; i < kNumPackedOpcodes; i++) {
    if (opcode_count_[i] != 0) {
      LOG(INFO) << "-C- " << Instruction::Name(static_cast<Instruction::Code>(i))
                << " " << opcode_count_[i];
    }
  }
}

uint64_t MIRGraph::GetDataFlowAttributes(Instruction::Code opcode) {
  DCHECK_LT((size_t) opcode, (sizeof(oat_data_flow_attributes_) / sizeof(oat_data_flow_attributes_[0])));
  return oat_data_flow_attributes_[opcode];
}

uint64_t MIRGraph::GetDataFlowAttributes(MIR* mir) {
  DCHECK(mir != nullptr);
  Instruction::Code opcode = mir->dalvikInsn.opcode;
  return GetDataFlowAttributes(opcode);
}

<<<<<<< HEAD

const char * MIRGraph::GetExtendedMirOpName(int index){
    return extended_mir_op_names_[index];
=======
// The path can easily surpass FS limits because of parameters etc. Use pathconf to get FS
// restrictions here. Note that a successful invocation will return an actual value. If the path
// is too long for some reason, the return will be ENAMETOOLONG. Then cut off part of the name.
//
// It's possible the path is not valid, or some other errors appear. In that case return false.
static bool CreateDumpFile(std::string& fname, const char* dir_prefix, NarrowDexOffset start_offset,
                           const char *suffix, int nr, std::string* output) {
  std::string dir = StringPrintf("./%s", dir_prefix);
  int64_t max_name_length = pathconf(dir.c_str(), _PC_NAME_MAX);
  if (max_name_length <= 0) {
    PLOG(ERROR) << "Could not get file name restrictions for " << dir;
    return false;
  }

  std::string name = StringPrintf("%s%x%s_%d.dot", fname.c_str(), start_offset,
                                  suffix == nullptr ? "" : suffix, nr);
  std::string fpath;
  if (static_cast<int64_t>(name.size()) > max_name_length) {
    std::string suffix_str = StringPrintf("_%d.dot", nr);
    name = name.substr(0, static_cast<size_t>(max_name_length) - suffix_str.size()) + suffix_str;
  }
  // Sanity check.
  DCHECK_LE(name.size(), static_cast<size_t>(max_name_length));

  *output = StringPrintf("%s%s", dir_prefix, name.c_str());
  return true;
>>>>>>> 768b19b6
}

// TODO: use a configurable base prefix, and adjust callers to supply pass name.
/* Dump the CFG into a DOT graph */
void MIRGraph::DumpCFG(const char* dir_prefix, bool all_blocks, const char *suffix) {
  FILE* file;
  static AtomicInteger cnt(0);

  // Increment counter to get a unique file number.
  cnt++;
  int nr = cnt.LoadRelaxed();

  std::string fname(PrettyMethod(cu_->method_idx, *cu_->dex_file));
  ReplaceSpecialChars(fname);
  std::string fpath;
  if (!CreateDumpFile(fname, dir_prefix, GetBasicBlock(GetEntryBlock()->fall_through)->start_offset,
                      suffix, nr, &fpath)) {
    LOG(ERROR) << "Could not create dump file name for " << fname;
    return;
  }
  file = fopen(fpath.c_str(), "w");
  if (file == nullptr) {
    PLOG(ERROR) << "Could not open " << fpath << " for DumpCFG.";
    return;
  }
  fprintf(file, "digraph G {\n");

  fprintf(file, "  rankdir=TB\n");

  int num_blocks = all_blocks ? GetNumBlocks() : num_reachable_blocks_;
  int idx;

  for (idx = 0; idx < num_blocks; idx++) {
    int block_idx = all_blocks ? idx : dfs_order_[idx];
    BasicBlock* bb = GetBasicBlock(block_idx);
    if (bb == nullptr) continue;
    if (bb->block_type == kDead) continue;
    if (bb->hidden) continue;
    if (bb->block_type == kEntryBlock) {
      fprintf(file, "  entry_%d [shape=Mdiamond];\n", bb->id);
    } else if (bb->block_type == kExitBlock) {
      fprintf(file, "  exit_%d [shape=Mdiamond];\n", bb->id);
    } else if (bb->block_type == kDalvikByteCode) {
      fprintf(file, "  block%04x_%d [shape=record,label = \"{ \\\n",
              bb->start_offset, bb->id);
      const MIR* mir;
        fprintf(file, "    {block id %d\\l}%s\\\n", bb->id,
                bb->first_mir_insn ? " | " : " ");
        for (mir = bb->first_mir_insn; mir; mir = mir->next) {
            int opcode = mir->dalvikInsn.opcode;
<<<<<<< HEAD
            if (opcode > kMirOpSelect && opcode < kMirOpLast) {
              if (opcode == kMirOpConstVector) {
                fprintf(file, "    {%04x %s %d %d %d %d %d %d\\l}%s\\\n", mir->offset,
                        MIRGraph::GetExtendedMirOpName(kMirOpConstVector - kMirOpFirst),
                        mir->dalvikInsn.vA,
                        mir->dalvikInsn.vB,
                        mir->dalvikInsn.arg[0],
                        mir->dalvikInsn.arg[1],
                        mir->dalvikInsn.arg[2],
                        mir->dalvikInsn.arg[3],
                        mir->next ? " | " : " ");
              } else {
                fprintf(file, "    {%04x %s %d %d %d\\l}%s\\\n", mir->offset,
                        MIRGraph::GetExtendedMirOpName(opcode - kMirOpFirst),
                        mir->dalvikInsn.vA,
                        mir->dalvikInsn.vB,
                        mir->dalvikInsn.vC,
                        mir->next ? " | " : " ");
              }
            } else {
              fprintf(file, "    {%04x %s %s %s %s\\l}%s\\\n", mir->offset,
=======
            fprintf(file, "    {%04x %s %s %s %s %s %s %s %s %s\\l}%s\\\n", mir->offset,
>>>>>>> 768b19b6
                      mir->ssa_rep ? GetDalvikDisassembly(mir) :
                      !MIR::DecodedInstruction::IsPseudoMirOp(opcode) ?
                        Instruction::Name(mir->dalvikInsn.opcode) :
                        MIRGraph::GetExtendedMirOpName(opcode - kMirOpFirst),
                      (mir->optimization_flags & MIR_IGNORE_RANGE_CHECK) != 0 ? " no_rangecheck" : " ",
                      (mir->optimization_flags & MIR_IGNORE_NULL_CHECK) != 0 ? " no_nullcheck" : " ",
                      (mir->optimization_flags & MIR_IGNORE_SUSPEND_CHECK) != 0 ? " no_suspendcheck" : " ",
                      (mir->optimization_flags & MIR_STORE_NON_TEMPORAL) != 0 ? " non_temporal" : " ",
                      (mir->optimization_flags & MIR_CALLEE) != 0 ? " inlined" : " ",
                      (mir->optimization_flags & MIR_CLASS_IS_INITIALIZED) != 0 ? " cl_inited" : " ",
                      (mir->optimization_flags & MIR_CLASS_IS_IN_DEX_CACHE) != 0 ? " cl_in_cache" : " ",
                      (mir->optimization_flags & MIR_IGNORE_DIV_ZERO_CHECK) != 0 ? " no_div_check" : " ",
                      mir->next ? " | " : " ");
        }
        fprintf(file, "  }\"];\n\n");
    } else if (bb->block_type == kExceptionHandling) {
      char block_name[BLOCK_NAME_LEN];

      GetBlockName(bb, block_name);
      fprintf(file, "  %s [shape=invhouse];\n", block_name);
    }

    char block_name1[BLOCK_NAME_LEN], block_name2[BLOCK_NAME_LEN];

    if (bb->taken != NullBasicBlockId) {
      GetBlockName(bb, block_name1);
      GetBlockName(GetBasicBlock(bb->taken), block_name2);
      fprintf(file, "  %s:s -> %s:n [style=dotted]\n",
              block_name1, block_name2);
    }
    if (bb->fall_through != NullBasicBlockId) {
      GetBlockName(bb, block_name1);
      GetBlockName(GetBasicBlock(bb->fall_through), block_name2);
      fprintf(file, "  %s:s -> %s:n\n", block_name1, block_name2);
    }

    if (bb->successor_block_list_type != kNotUsed) {
      fprintf(file, "  succ%04x_%d [shape=%s,label = \"{ \\\n",
              bb->start_offset, bb->id,
              (bb->successor_block_list_type == kCatch) ?  "Mrecord" : "record");

      int last_succ_id = static_cast<int>(bb->successor_blocks.size() - 1u);
      int succ_id = 0;
      for (SuccessorBlockInfo* successor_block_info : bb->successor_blocks) {
        BasicBlock* dest_block = GetBasicBlock(successor_block_info->block);
        fprintf(file, "    {<f%d> %04x: %04x\\l}%s\\\n",
                succ_id,
                successor_block_info->key,
                dest_block->start_offset,
                (succ_id != last_succ_id) ? " | " : " ");
        ++succ_id;
      }
      fprintf(file, "  }\"];\n\n");

      GetBlockName(bb, block_name1);
      fprintf(file, "  %s:s -> succ%04x_%d:n [style=dashed]\n",
              block_name1, bb->start_offset, bb->id);

      // Link the successor pseudo-block with all of its potential targets.
      succ_id = 0;
      for (SuccessorBlockInfo* successor_block_info : bb->successor_blocks) {
        BasicBlock* dest_block = GetBasicBlock(successor_block_info->block);

        GetBlockName(dest_block, block_name2);
        fprintf(file, "  succ%04x_%d:f%d:e -> %s:n\n", bb->start_offset,
                bb->id, succ_id++, block_name2);
      }
    }
    fprintf(file, "\n");

    if (cu_->verbose) {
      /* Display the dominator tree */
      GetBlockName(bb, block_name1);
      fprintf(file, "  cfg%s [label=\"%s\", shape=none];\n",
              block_name1, block_name1);
      if (bb->i_dom) {
        GetBlockName(GetBasicBlock(bb->i_dom), block_name2);
        fprintf(file, "  cfg%s:s -> cfg%s:n\n\n", block_name2, block_name1);
      }
    }
  }
  fprintf(file, "}\n");
  fclose(file);
}

/* Insert an MIR instruction to the end of a basic block. */
void BasicBlock::AppendMIR(MIR* mir) {
  // Insert it after the last MIR.
  InsertMIRListAfter(last_mir_insn, mir, mir);
}

void BasicBlock::AppendMIRList(MIR* first_list_mir, MIR* last_list_mir) {
  // Insert it after the last MIR.
  InsertMIRListAfter(last_mir_insn, first_list_mir, last_list_mir);
}

void BasicBlock::AppendMIRList(const std::vector<MIR*>& insns) {
  for (std::vector<MIR*>::const_iterator it = insns.begin(); it != insns.end(); it++) {
    MIR* new_mir = *it;

    // Add a copy of each MIR.
    InsertMIRListAfter(last_mir_insn, new_mir, new_mir);
  }
}

/* Insert a MIR instruction after the specified MIR. */
void BasicBlock::InsertMIRAfter(MIR* current_mir, MIR* new_mir) {
  InsertMIRListAfter(current_mir, new_mir, new_mir);
}

void BasicBlock::InsertMIRListAfter(MIR* insert_after, MIR* first_list_mir, MIR* last_list_mir) {
  // If no MIR, we are done.
  if (first_list_mir == nullptr || last_list_mir == nullptr) {
    return;
  }

  // If insert_after is null, assume BB is empty.
  if (insert_after == nullptr) {
    first_mir_insn = first_list_mir;
    last_mir_insn = last_list_mir;
    last_list_mir->next = nullptr;
  } else {
    MIR* after_list = insert_after->next;
    insert_after->next = first_list_mir;
    last_list_mir->next = after_list;
    if (after_list == nullptr) {
      last_mir_insn = last_list_mir;
    }
  }

  // Set this BB to be the basic block of the MIRs.
  MIR* last = last_list_mir->next;
  for (MIR* mir = first_list_mir; mir != last; mir = mir->next) {
    mir->bb = id;
  }
}

/* Insert an MIR instruction to the head of a basic block. */
void BasicBlock::PrependMIR(MIR* mir) {
  InsertMIRListBefore(first_mir_insn, mir, mir);
}

void BasicBlock::PrependMIRList(MIR* first_list_mir, MIR* last_list_mir) {
  // Insert it before the first MIR.
  InsertMIRListBefore(first_mir_insn, first_list_mir, last_list_mir);
}

void BasicBlock::PrependMIRList(const std::vector<MIR*>& to_add) {
  for (std::vector<MIR*>::const_iterator it = to_add.begin(); it != to_add.end(); it++) {
    MIR* mir = *it;

    InsertMIRListBefore(first_mir_insn, mir, mir);
  }
}

/* Insert a MIR instruction before the specified MIR. */
void BasicBlock::InsertMIRBefore(MIR* current_mir, MIR* new_mir) {
  // Insert as a single element list.
  return InsertMIRListBefore(current_mir, new_mir, new_mir);
}

MIR* BasicBlock::FindPreviousMIR(MIR* mir) {
  MIR* current = first_mir_insn;

  while (current != nullptr) {
    MIR* next = current->next;

    if (next == mir) {
      return current;
    }

    current = next;
  }

  return nullptr;
}

void BasicBlock::InsertMIRListBefore(MIR* insert_before, MIR* first_list_mir, MIR* last_list_mir) {
  // If no MIR, we are done.
  if (first_list_mir == nullptr || last_list_mir == nullptr) {
    return;
  }

  // If insert_before is null, assume BB is empty.
  if (insert_before == nullptr) {
    first_mir_insn = first_list_mir;
    last_mir_insn = last_list_mir;
    last_list_mir->next = nullptr;
  } else {
    if (first_mir_insn == insert_before) {
      last_list_mir->next = first_mir_insn;
      first_mir_insn = first_list_mir;
    } else {
      // Find the preceding MIR.
      MIR* before_list = FindPreviousMIR(insert_before);
      DCHECK(before_list != nullptr);
      before_list->next = first_list_mir;
      last_list_mir->next = insert_before;
    }
  }

  // Set this BB to be the basic block of the MIRs.
  for (MIR* mir = first_list_mir; mir != last_list_mir->next; mir = mir->next) {
    mir->bb = id;
  }
}

bool BasicBlock::RemoveMIR(MIR* mir) {
  // Remove as a single element list.
  return RemoveMIRList(mir, mir);
}

bool BasicBlock::RemoveMIRList(MIR* first_list_mir, MIR* last_list_mir) {
  if (first_list_mir == nullptr) {
    return false;
  }

  // Try to find the MIR.
  MIR* before_list = nullptr;
  MIR* after_list = nullptr;

  // If we are removing from the beginning of the MIR list.
  if (first_mir_insn == first_list_mir) {
    before_list = nullptr;
  } else {
    before_list = FindPreviousMIR(first_list_mir);
    if (before_list == nullptr) {
      // We did not find the mir.
      return false;
    }
  }

  // Remove the BB information and also find the after_list.
  for (MIR* mir = first_list_mir; mir != last_list_mir->next; mir = mir->next) {
    mir->bb = NullBasicBlockId;
  }

  after_list = last_list_mir->next;

  // If there is nothing before the list, after_list is the first_mir.
  if (before_list == nullptr) {
    first_mir_insn = after_list;
  } else {
    before_list->next = after_list;
  }

  // If there is nothing after the list, before_list is last_mir.
  if (after_list == nullptr) {
    last_mir_insn = before_list;
  }

  return true;
}

MIR* BasicBlock::GetFirstNonPhiInsn() {
  MIR* mir = first_mir_insn;
  while (mir != nullptr && static_cast<int>(mir->dalvikInsn.opcode) == kMirOpPhi) {
    mir = mir->next;
  }
  return mir;
}

MIR* BasicBlock::GetNextUnconditionalMir(MIRGraph* mir_graph, MIR* current) {
  MIR* next_mir = nullptr;

  if (current != nullptr) {
    next_mir = current->next;
  }

  if (next_mir == nullptr) {
    // Only look for next MIR that follows unconditionally.
    if ((taken == NullBasicBlockId) && (fall_through != NullBasicBlockId)) {
      next_mir = mir_graph->GetBasicBlock(fall_through)->first_mir_insn;
    }
  }

  return next_mir;
}

static void FillTypeSizeString(uint32_t type_size, std::string* decoded_mir) {
  DCHECK(decoded_mir != nullptr);
  OpSize type = static_cast<OpSize>(type_size >> 16);
  uint16_t vect_size = (type_size & 0xFFFF);

  // Now print the type and vector size.
  std::stringstream ss;
  ss << " (type:";
  ss << type;
  ss << " vectsize:";
  ss << vect_size;
  ss << ")";

  decoded_mir->append(ss.str());
}

void MIRGraph::DisassembleExtendedInstr(const MIR* mir, std::string* decoded_mir) {
  DCHECK(decoded_mir != nullptr);
  int opcode = mir->dalvikInsn.opcode;
  SSARepresentation* ssa_rep = mir->ssa_rep;
  int defs = (ssa_rep != nullptr) ? ssa_rep->num_defs : 0;
  int uses = (ssa_rep != nullptr) ? ssa_rep->num_uses : 0;

  if (opcode < kMirOpFirst) {
    return;  // It is not an extended instruction.
  }

  decoded_mir->append(extended_mir_op_names_[opcode - kMirOpFirst]);

  switch (opcode) {
    case kMirOpPhi: {
      if (defs > 0 && uses > 0) {
        BasicBlockId* incoming = mir->meta.phi_incoming;
        decoded_mir->append(StringPrintf(" %s = (%s",
                           GetSSANameWithConst(ssa_rep->defs[0], true).c_str(),
                           GetSSANameWithConst(ssa_rep->uses[0], true).c_str()));
        decoded_mir->append(StringPrintf(":%d", incoming[0]));
        for (int i = 1; i < uses; i++) {
          decoded_mir->append(StringPrintf(", %s:%d", GetSSANameWithConst(ssa_rep->uses[i], true).c_str(), incoming[i]));
        }
        decoded_mir->append(")");
      }
      break;
    }
    case kMirOpCopy:
      if (ssa_rep != nullptr) {
        decoded_mir->append(" ");
        decoded_mir->append(GetSSANameWithConst(ssa_rep->defs[0], false));
        if (defs > 1) {
          decoded_mir->append(", ");
          decoded_mir->append(GetSSANameWithConst(ssa_rep->defs[1], false));
        }
        decoded_mir->append(" = ");
        decoded_mir->append(GetSSANameWithConst(ssa_rep->uses[0], false));
        if (uses > 1) {
          decoded_mir->append(", ");
          decoded_mir->append(GetSSANameWithConst(ssa_rep->uses[1], false));
        }
      } else {
        decoded_mir->append(StringPrintf(" v%d = v%d", mir->dalvikInsn.vA, mir->dalvikInsn.vB));
      }
      break;
    case kMirOpFusedCmplFloat:
    case kMirOpFusedCmpgFloat:
    case kMirOpFusedCmplDouble:
    case kMirOpFusedCmpgDouble:
    case kMirOpFusedCmpLong:
      if (ssa_rep != nullptr) {
        decoded_mir->append(" ");
        decoded_mir->append(GetSSANameWithConst(ssa_rep->uses[0], false));
        for (int i = 1; i < uses; i++) {
          decoded_mir->append(", ");
          decoded_mir->append(GetSSANameWithConst(ssa_rep->uses[i], false));
        }
      } else {
        decoded_mir->append(StringPrintf(" v%d, v%d", mir->dalvikInsn.vA, mir->dalvikInsn.vB));
      }
      break;
    case kMirOpMoveVector:
      decoded_mir->append(StringPrintf(" vect%d = vect%d", mir->dalvikInsn.vA, mir->dalvikInsn.vB));
      FillTypeSizeString(mir->dalvikInsn.vC, decoded_mir);
      break;
    case kMirOpPackedAddition:
      decoded_mir->append(StringPrintf(" vect%d = vect%d + vect%d", mir->dalvikInsn.vA, mir->dalvikInsn.vA, mir->dalvikInsn.vB));
      FillTypeSizeString(mir->dalvikInsn.vC, decoded_mir);
      break;
    case kMirOpPackedMultiply:
      decoded_mir->append(StringPrintf(" vect%d = vect%d * vect%d", mir->dalvikInsn.vA, mir->dalvikInsn.vA, mir->dalvikInsn.vB));
      FillTypeSizeString(mir->dalvikInsn.vC, decoded_mir);
      break;
    case kMirOpPackedSubtract:
      decoded_mir->append(StringPrintf(" vect%d = vect%d - vect%d", mir->dalvikInsn.vA, mir->dalvikInsn.vA, mir->dalvikInsn.vB));
      FillTypeSizeString(mir->dalvikInsn.vC, decoded_mir);
      break;
    case kMirOpPackedAnd:
      decoded_mir->append(StringPrintf(" vect%d = vect%d & vect%d", mir->dalvikInsn.vA, mir->dalvikInsn.vA, mir->dalvikInsn.vB));
      FillTypeSizeString(mir->dalvikInsn.vC, decoded_mir);
      break;
    case kMirOpPackedOr:
      decoded_mir->append(StringPrintf(" vect%d = vect%d \\| vect%d", mir->dalvikInsn.vA, mir->dalvikInsn.vA, mir->dalvikInsn.vB));
      FillTypeSizeString(mir->dalvikInsn.vC, decoded_mir);
      break;
    case kMirOpPackedXor:
      decoded_mir->append(StringPrintf(" vect%d = vect%d ^ vect%d", mir->dalvikInsn.vA, mir->dalvikInsn.vA, mir->dalvikInsn.vB));
      FillTypeSizeString(mir->dalvikInsn.vC, decoded_mir);
      break;
    case kMirOpPackedShiftLeft:
      decoded_mir->append(StringPrintf(" vect%d = vect%d \\<\\< %d", mir->dalvikInsn.vA, mir->dalvikInsn.vA, mir->dalvikInsn.vB));
      FillTypeSizeString(mir->dalvikInsn.vC, decoded_mir);
      break;
    case kMirOpPackedUnsignedShiftRight:
      decoded_mir->append(StringPrintf(" vect%d = vect%d \\>\\>\\> %d", mir->dalvikInsn.vA, mir->dalvikInsn.vA, mir->dalvikInsn.vB));
      FillTypeSizeString(mir->dalvikInsn.vC, decoded_mir);
      break;
    case kMirOpPackedSignedShiftRight:
      decoded_mir->append(StringPrintf(" vect%d = vect%d \\>\\> %d", mir->dalvikInsn.vA, mir->dalvikInsn.vA, mir->dalvikInsn.vB));
      FillTypeSizeString(mir->dalvikInsn.vC, decoded_mir);
      break;
    case kMirOpConstVector:
      decoded_mir->append(StringPrintf(" vect%d = %x, %x, %x, %x", mir->dalvikInsn.vA, mir->dalvikInsn.arg[0],
                                      mir->dalvikInsn.arg[1], mir->dalvikInsn.arg[2], mir->dalvikInsn.arg[3]));
      break;
    case kMirOpPackedSet:
      if (ssa_rep != nullptr) {
        decoded_mir->append(StringPrintf(" vect%d = %s", mir->dalvikInsn.vA,
              GetSSANameWithConst(ssa_rep->uses[0], false).c_str()));
        if (uses > 1) {
          decoded_mir->append(", ");
          decoded_mir->append(GetSSANameWithConst(ssa_rep->uses[1], false));
        }
      } else {
        decoded_mir->append(StringPrintf(" vect%d = v%d", mir->dalvikInsn.vA, mir->dalvikInsn.vB));
      }
      FillTypeSizeString(mir->dalvikInsn.vC, decoded_mir);
      break;
    case kMirOpPackedAddReduce:
      if (ssa_rep != nullptr) {
        decoded_mir->append(" ");
        decoded_mir->append(GetSSANameWithConst(ssa_rep->defs[0], false));
        if (defs > 1) {
          decoded_mir->append(", ");
          decoded_mir->append(GetSSANameWithConst(ssa_rep->defs[1], false));
        }
        decoded_mir->append(StringPrintf(" = vect%d + %s", mir->dalvikInsn.vB,
            GetSSANameWithConst(ssa_rep->uses[0], false).c_str()));
        if (uses > 1) {
          decoded_mir->append(", ");
          decoded_mir->append(GetSSANameWithConst(ssa_rep->uses[1], false));
        }
      } else {
        decoded_mir->append(StringPrintf("v%d = vect%d + v%d", mir->dalvikInsn.vA, mir->dalvikInsn.vB, mir->dalvikInsn.vA));
      }
      FillTypeSizeString(mir->dalvikInsn.vC, decoded_mir);
      break;
    case kMirOpPackedReduce:
      if (ssa_rep != nullptr) {
        decoded_mir->append(" ");
        decoded_mir->append(GetSSANameWithConst(ssa_rep->defs[0], false));
        if (defs > 1) {
          decoded_mir->append(", ");
          decoded_mir->append(GetSSANameWithConst(ssa_rep->defs[1], false));
        }
        decoded_mir->append(StringPrintf(" = vect%d (extr_idx:%d)", mir->dalvikInsn.vB, mir->dalvikInsn.arg[0]));
      } else {
        decoded_mir->append(StringPrintf(" v%d = vect%d (extr_idx:%d)", mir->dalvikInsn.vA,
                                         mir->dalvikInsn.vB, mir->dalvikInsn.arg[0]));
      }
      FillTypeSizeString(mir->dalvikInsn.vC, decoded_mir);
      break;
    case kMirOpReserveVectorRegisters:
    case kMirOpReturnVectorRegisters:
      decoded_mir->append(StringPrintf(" vect%d - vect%d", mir->dalvikInsn.vA, mir->dalvikInsn.vB));
      break;
    case kMirOpMemBarrier: {
      decoded_mir->append(" type:");
      std::stringstream ss;
      ss << static_cast<MemBarrierKind>(mir->dalvikInsn.vA);
      decoded_mir->append(ss.str());
      break;
    }
    case kMirOpPackedArrayGet:
    case kMirOpPackedArrayPut:
      decoded_mir->append(StringPrintf(" vect%d", mir->dalvikInsn.vA));
      if (ssa_rep != nullptr) {
        decoded_mir->append(StringPrintf(", %s[%s]",
                                        GetSSANameWithConst(ssa_rep->uses[0], false).c_str(),
                                        GetSSANameWithConst(ssa_rep->uses[1], false).c_str()));
      } else {
        decoded_mir->append(StringPrintf(", v%d[v%d]", mir->dalvikInsn.vB, mir->dalvikInsn.vC));
      }
      FillTypeSizeString(mir->dalvikInsn.arg[0], decoded_mir);
      break;
    case kMirOpMaddInt:
    case kMirOpMsubInt:
    case kMirOpMaddLong:
    case kMirOpMsubLong:
      if (ssa_rep != nullptr) {
        decoded_mir->append(" ");
        decoded_mir->append(GetSSANameWithConst(ssa_rep->defs[0], false));
        if (defs > 1) {
          decoded_mir->append(", ");
          decoded_mir->append(GetSSANameWithConst(ssa_rep->defs[1], false));
        }
        for (int i = 0; i < uses; i++) {
          decoded_mir->append(", ");
          decoded_mir->append(GetSSANameWithConst(ssa_rep->uses[i], false));
        }
      } else {
        decoded_mir->append(StringPrintf(" v%d, v%d, v%d, v%d",
                                         mir->dalvikInsn.vA, mir->dalvikInsn.vB,
                                         mir->dalvikInsn.vC, mir->dalvikInsn.arg[0]));
      }
      break;
    default:
      break;
  }
}

char* MIRGraph::GetDalvikDisassembly(const MIR* mir) {
  MIR::DecodedInstruction insn = mir->dalvikInsn;
  std::string str;
  int flags = 0;
  int opcode = insn.opcode;
  char* ret;
  bool nop = false;
  SSARepresentation* ssa_rep = mir->ssa_rep;
  Instruction::Format dalvik_format = Instruction::k10x;  // Default to no-operand format.

<<<<<<< HEAD
  // Handle special cases.
  if ((opcode == kMirOpCheck) || (opcode == kMirOpCheckPart2)) {
    str.append(MIRGraph::GetExtendedMirOpName(opcode - kMirOpFirst));
=======
  // Handle special cases that recover the original dalvik instruction.
  if (opcode == kMirOpCheck) {
    str.append(extended_mir_op_names_[opcode - kMirOpFirst]);
>>>>>>> 768b19b6
    str.append(": ");
    // Recover the original Dex instruction.
    insn = mir->meta.throw_insn->dalvikInsn;
    ssa_rep = mir->meta.throw_insn->ssa_rep;
    opcode = insn.opcode;
  } else if (opcode == kMirOpNop) {
    str.append("[");
    if (mir->offset < current_code_item_->insns_size_in_code_units_) {
      // Recover original opcode.
      insn.opcode = Instruction::At(current_code_item_->insns_ + mir->offset)->Opcode();
      opcode = insn.opcode;
    }
    nop = true;
  }
  int defs = (ssa_rep != nullptr) ? ssa_rep->num_defs : 0;
  int uses = (ssa_rep != nullptr) ? ssa_rep->num_uses : 0;

  if (MIR::DecodedInstruction::IsPseudoMirOp(opcode)) {
<<<<<<< HEAD
    str.append(MIRGraph::GetExtendedMirOpName(opcode - kMirOpFirst));
=======
    // Note that this does not check the MIR's opcode in all cases. In cases where it
    // recovered dalvik instruction, it uses opcode of that instead of the extended one.
    DisassembleExtendedInstr(mir, &str);
>>>>>>> 768b19b6
  } else {
    dalvik_format = Instruction::FormatOf(insn.opcode);
    flags = insn.FlagsOf();
    str.append(Instruction::Name(insn.opcode));

    // For invokes-style formats, treat wide regs as a pair of singles.
    bool show_singles = ((dalvik_format == Instruction::k35c) ||
                         (dalvik_format == Instruction::k3rc));
    if (defs != 0) {
      str.append(" ");
      str.append(GetSSANameWithConst(ssa_rep->defs[0], false));
      if (defs > 1) {
        str.append(", ");
        str.append(GetSSANameWithConst(ssa_rep->defs[1], false));
      }
      if (uses != 0) {
        str.append(", ");
      }
    }
    for (int i = 0; i < uses; i++) {
      str.append(" ");
      str.append(GetSSANameWithConst(ssa_rep->uses[i], show_singles));
      if (!show_singles && (reg_location_ != nullptr) && reg_location_[i].wide) {
        // For the listing, skip the high sreg.
        i++;
      }
      if (i != (uses - 1)) {
        str.append(",");
      }
    }

    switch (dalvik_format) {
      case Instruction::k11n:  // Add one immediate from vB.
      case Instruction::k21s:
      case Instruction::k31i:
      case Instruction::k21h:
        str.append(StringPrintf(", #0x%x", insn.vB));
        break;
      case Instruction::k51l:  // Add one wide immediate.
        str.append(StringPrintf(", #%" PRId64, insn.vB_wide));
        break;
      case Instruction::k21c:  // One register, one string/type/method index.
      case Instruction::k31c:
        str.append(StringPrintf(", index #0x%x", insn.vB));
        break;
      case Instruction::k22c:  // Two registers, one string/type/method index.
        str.append(StringPrintf(", index #0x%x", insn.vC));
        break;
      case Instruction::k22s:  // Add one immediate from vC.
      case Instruction::k22b:
        str.append(StringPrintf(", #0x%x", insn.vC));
        break;
      default:
        // Nothing left to print.
        break;
    }

    if ((flags & Instruction::kBranch) != 0) {
      // For branches, decode the instructions to print out the branch targets.
      int offset = 0;
      switch (dalvik_format) {
        case Instruction::k21t:
          offset = insn.vB;
          break;
        case Instruction::k22t:
          offset = insn.vC;
          break;
        case Instruction::k10t:
        case Instruction::k20t:
        case Instruction::k30t:
          offset = insn.vA;
          break;
        default:
          LOG(FATAL) << "Unexpected branch format " << dalvik_format << " from " << insn.opcode;
          break;
      }
      str.append(StringPrintf(", 0x%x (%c%x)", mir->offset + offset,
                              offset > 0 ? '+' : '-', offset > 0 ? offset : -offset));
    }

    if (nop) {
      str.append("]--optimized away");
    }
  }
  int length = str.length() + 1;
  ret = arena_->AllocArray<char>(length, kArenaAllocDFInfo);
  strncpy(ret, str.c_str(), length);
  return ret;
}

/* Turn method name into a legal Linux file name */
void MIRGraph::ReplaceSpecialChars(std::string& str) {
  static const struct { const char before; const char after; } match[] = {
    {'/', '-'}, {';', '#'}, {' ', '#'}, {'$', '+'},
    {'(', '@'}, {')', '@'}, {'<', '='}, {'>', '='}
  };
  for (unsigned int i = 0; i < sizeof(match)/sizeof(match[0]); i++) {
    std::replace(str.begin(), str.end(), match[i].before, match[i].after);
  }
}

std::string MIRGraph::GetSSAName(int ssa_reg) {
  // TODO: This value is needed for debugging. Currently, we compute this and then copy to the
  //       arena. We should be smarter and just place straight into the arena, or compute the
  //       value more lazily.
  int vreg = SRegToVReg(ssa_reg);
  if (vreg >= static_cast<int>(GetFirstTempVR())) {
    return StringPrintf("t%d_%d", SRegToVReg(ssa_reg), GetSSASubscript(ssa_reg));
  } else {
    return StringPrintf("v%d_%d", SRegToVReg(ssa_reg), GetSSASubscript(ssa_reg));
  }
}

// Similar to GetSSAName, but if ssa name represents an immediate show that as well.
std::string MIRGraph::GetSSANameWithConst(int ssa_reg, bool singles_only) {
  if (reg_location_ == nullptr) {
    // Pre-SSA - just use the standard name.
    return GetSSAName(ssa_reg);
  }
  if (IsConst(reg_location_[ssa_reg])) {
    if (!singles_only && reg_location_[ssa_reg].wide &&
        !reg_location_[ssa_reg].high_word) {
      return StringPrintf("v%d_%d#0x%" PRIx64, SRegToVReg(ssa_reg), GetSSASubscript(ssa_reg),
                          ConstantValueWide(reg_location_[ssa_reg]));
    } else {
      return StringPrintf("v%d_%d#0x%x", SRegToVReg(ssa_reg), GetSSASubscript(ssa_reg),
                          ConstantValue(reg_location_[ssa_reg]));
    }
  } else {
    int vreg = SRegToVReg(ssa_reg);
    if (vreg >= static_cast<int>(GetFirstTempVR())) {
      return StringPrintf("t%d_%d", SRegToVReg(ssa_reg), GetSSASubscript(ssa_reg));
    } else {
      return StringPrintf("v%d_%d", SRegToVReg(ssa_reg), GetSSASubscript(ssa_reg));
    }
  }
}

void MIRGraph::GetBlockName(BasicBlock* bb, char* name) {
  switch (bb->block_type) {
    case kEntryBlock:
      snprintf(name, BLOCK_NAME_LEN, "entry_%d", bb->id);
      break;
    case kExitBlock:
      snprintf(name, BLOCK_NAME_LEN, "exit_%d", bb->id);
      break;
    case kDalvikByteCode:
      snprintf(name, BLOCK_NAME_LEN, "block%04x_%d", bb->start_offset, bb->id);
      break;
    case kExceptionHandling:
      snprintf(name, BLOCK_NAME_LEN, "exception%04x_%d", bb->start_offset,
               bb->id);
      break;
    default:
      snprintf(name, BLOCK_NAME_LEN, "_%d", bb->id);
      break;
  }
}

const char* MIRGraph::GetShortyFromMethodReference(const MethodReference& target_method) {
  const DexFile::MethodId& method_id =
      target_method.dex_file->GetMethodId(target_method.dex_method_index);
  return target_method.dex_file->GetShorty(method_id.proto_idx_);
}

/* Debug Utility - dump a compilation unit */
void MIRGraph::DumpMIRGraph() {
  const char* block_type_names[] = {
    "Null Block",
    "Entry Block",
    "Code Block",
    "Exit Block",
    "Exception Handling",
    "Catch Block"
  };

  LOG(INFO) << "Compiling " << PrettyMethod(cu_->method_idx, *cu_->dex_file);
  LOG(INFO) << GetInsns(0) << " insns";
  LOG(INFO) << GetNumBlocks() << " blocks in total";

  for (BasicBlock* bb : block_list_) {
    LOG(INFO) << StringPrintf("Block %d (%s) (insn %04x - %04x%s)",
        bb->id,
        block_type_names[bb->block_type],
        bb->start_offset,
        bb->last_mir_insn ? bb->last_mir_insn->offset : bb->start_offset,
        bb->last_mir_insn ? "" : " empty");
    if (bb->taken != NullBasicBlockId) {
      LOG(INFO) << "  Taken branch: block " << bb->taken
                << "(0x" << std::hex << GetBasicBlock(bb->taken)->start_offset << ")";
    }
    if (bb->fall_through != NullBasicBlockId) {
      LOG(INFO) << "  Fallthrough : block " << bb->fall_through
                << " (0x" << std::hex << GetBasicBlock(bb->fall_through)->start_offset << ")";
    }
  }
}

/*
 * Build an array of location records for the incoming arguments.
 * Note: one location record per word of arguments, with dummy
 * high-word loc for wide arguments.  Also pull up any following
 * MOVE_RESULT and incorporate it into the invoke.
 */
CallInfo* MIRGraph::NewMemCallInfo(BasicBlock* bb, MIR* mir, InvokeType type, bool is_range) {
  CallInfo* info = static_cast<CallInfo*>(arena_->Alloc(sizeof(CallInfo),
                                                        kArenaAllocMisc));
  MIR* move_result_mir = FindMoveResult(bb, mir);
  if (move_result_mir == nullptr) {
    info->result.location = kLocInvalid;
  } else {
    info->result = GetRawDest(move_result_mir);
    move_result_mir->dalvikInsn.opcode = static_cast<Instruction::Code>(kMirOpNop);
  }
  info->num_arg_words = mir->ssa_rep->num_uses;
  info->args = (info->num_arg_words == 0) ? nullptr :
      arena_->AllocArray<RegLocation>(info->num_arg_words, kArenaAllocMisc);
  for (size_t i = 0; i < info->num_arg_words; i++) {
    info->args[i] = GetRawSrc(mir, i);
  }
  info->opt_flags = mir->optimization_flags;
  info->type = type;
  info->is_range = is_range;
  if (IsInstructionQuickInvoke(mir->dalvikInsn.opcode)) {
    const auto& method_info = GetMethodLoweringInfo(mir);
    info->method_ref = method_info.GetTargetMethod();
  } else {
    info->method_ref = MethodReference(GetCurrentDexCompilationUnit()->GetDexFile(),
                                       mir->dalvikInsn.vB);
  }
  info->index = mir->dalvikInsn.vB;
  info->offset = mir->offset;
  info->mir = mir;
  return info;
}

// Allocate a new MIR.
MIR* MIRGraph::NewMIR() {
  MIR* mir = new (arena_) MIR();
  return mir;
}

// Allocate a new basic block.
BasicBlock* MIRGraph::NewMemBB(BBType block_type, int block_id) {
  BasicBlock* bb = new (arena_) BasicBlock(block_id, block_type, arena_);

  // TUNING: better estimate of the exit block predecessors?
  bb->predecessors.reserve((block_type == kExitBlock) ? 2048 : 2);
  block_id_map_.Put(block_id, block_id);
  return bb;
}

void MIRGraph::InitializeConstantPropagation() {
  is_constant_v_ = new (arena_) ArenaBitVector(arena_, GetNumSSARegs(), false);
  constant_values_ = arena_->AllocArray<int>(GetNumSSARegs(), kArenaAllocDFInfo);
}

void MIRGraph::InitializeMethodUses() {
  // The gate starts by initializing the use counts.
  int num_ssa_regs = GetNumSSARegs();
<<<<<<< HEAD
  use_counts_.Resize(num_ssa_regs + 32);
  raw_use_counts_.Resize(num_ssa_regs + 32);
  // reset both lists to restart fresh
  use_counts_.Reset();
  raw_use_counts_.Reset();
  // Initialize list.
  for (int i = 0; i < num_ssa_regs; i++) {
    use_counts_.Insert(0);
    raw_use_counts_.Insert(0);
  }
=======
  use_counts_.clear();
  use_counts_.reserve(num_ssa_regs + 32);
  use_counts_.resize(num_ssa_regs, 0u);
  raw_use_counts_.clear();
  raw_use_counts_.reserve(num_ssa_regs + 32);
  raw_use_counts_.resize(num_ssa_regs, 0u);
>>>>>>> 768b19b6
}

void MIRGraph::SSATransformationStart() {
  DCHECK(temp_scoped_alloc_.get() == nullptr);
  temp_scoped_alloc_.reset(ScopedArenaAllocator::Create(&cu_->arena_stack));
  temp_.ssa.num_vregs = GetNumOfCodeAndTempVRs();
  temp_.ssa.work_live_vregs = new (temp_scoped_alloc_.get()) ArenaBitVector(
      temp_scoped_alloc_.get(), temp_.ssa.num_vregs, false, kBitMapRegisterV);
}

void MIRGraph::SSATransformationEnd() {
  // Verify the dataflow information after the pass.
  if (cu_->enable_debug & (1 << kDebugVerifyDataflow)) {
    VerifyDataflow();
  }

  temp_.ssa.num_vregs = 0u;
  temp_.ssa.work_live_vregs = nullptr;
  DCHECK(temp_.ssa.def_block_matrix == nullptr);
  temp_.ssa.phi_node_blocks = nullptr;
  DCHECK(temp_scoped_alloc_.get() != nullptr);
  temp_scoped_alloc_.reset();

  // Update the maximum number of reachable blocks.
  max_num_reachable_blocks_ = num_reachable_blocks_;

  // Mark MIR SSA representations as up to date.
  mir_ssa_rep_up_to_date_ = true;
}

size_t MIRGraph::GetNumDalvikInsns() const {
  size_t cumulative_size = 0u;
  bool counted_current_item = false;
  const uint8_t size_for_null_code_item = 2u;

  for (auto it : m_units_) {
    const DexFile::CodeItem* code_item = it->GetCodeItem();
    // Even if the code item is null, we still count non-zero value so that
    // each m_unit is counted as having impact.
    cumulative_size += (code_item == nullptr ?
        size_for_null_code_item : code_item->insns_size_in_code_units_);
    if (code_item == current_code_item_) {
      counted_current_item = true;
    }
  }

  // If the current code item was not counted yet, count it now.
  // This can happen for example in unit tests where some fields like m_units_
  // are not initialized.
  if (counted_current_item == false) {
    cumulative_size += (current_code_item_ == nullptr ?
        size_for_null_code_item : current_code_item_->insns_size_in_code_units_);
  }

  return cumulative_size;
}

static BasicBlock* SelectTopologicalSortOrderFallBack(
    MIRGraph* mir_graph, const ArenaBitVector* current_loop,
    const ScopedArenaVector<size_t>* visited_cnt_values, ScopedArenaAllocator* allocator,
    ScopedArenaVector<BasicBlockId>* tmp_stack) {
  // No true loop head has been found but there may be true loop heads after the mess we need
  // to resolve. To avoid taking one of those, pick the candidate with the highest number of
  // reachable unvisited nodes. That candidate will surely be a part of a loop.
  BasicBlock* fall_back = nullptr;
  size_t fall_back_num_reachable = 0u;
  // Reuse the same bit vector for each candidate to mark reachable unvisited blocks.
  ArenaBitVector candidate_reachable(allocator, mir_graph->GetNumBlocks(), false, kBitMapMisc);
  AllNodesIterator iter(mir_graph);
  for (BasicBlock* candidate = iter.Next(); candidate != nullptr; candidate = iter.Next()) {
    if (candidate->hidden ||                            // Hidden, or
        candidate->visited ||                           // already processed, or
        (*visited_cnt_values)[candidate->id] == 0u ||   // no processed predecessors, or
        (current_loop != nullptr &&                     // outside current loop.
         !current_loop->IsBitSet(candidate->id))) {
      continue;
    }
    DCHECK(tmp_stack->empty());
    tmp_stack->push_back(candidate->id);
    candidate_reachable.ClearAllBits();
    size_t num_reachable = 0u;
    while (!tmp_stack->empty()) {
      BasicBlockId current_id = tmp_stack->back();
      tmp_stack->pop_back();
      BasicBlock* current_bb = mir_graph->GetBasicBlock(current_id);
      DCHECK(current_bb != nullptr);
      ChildBlockIterator child_iter(current_bb, mir_graph);
      BasicBlock* child_bb = child_iter.Next();
      for ( ; child_bb != nullptr; child_bb = child_iter.Next()) {
        DCHECK(!child_bb->hidden);
        if (child_bb->visited ||                            // Already processed, or
            (current_loop != nullptr &&                     // outside current loop.
             !current_loop->IsBitSet(child_bb->id))) {
          continue;
        }
        if (!candidate_reachable.IsBitSet(child_bb->id)) {
          candidate_reachable.SetBit(child_bb->id);
          tmp_stack->push_back(child_bb->id);
          num_reachable += 1u;
        }
      }
    }
    if (fall_back_num_reachable < num_reachable) {
      fall_back_num_reachable = num_reachable;
      fall_back = candidate;
    }
  }
  return fall_back;
}

// Compute from which unvisited blocks is bb_id reachable through unvisited blocks.
static void ComputeUnvisitedReachableFrom(MIRGraph* mir_graph, BasicBlockId bb_id,
                                          ArenaBitVector* reachable,
                                          ScopedArenaVector<BasicBlockId>* tmp_stack) {
  // NOTE: Loop heads indicated by the "visited" flag.
  DCHECK(tmp_stack->empty());
  reachable->ClearAllBits();
  tmp_stack->push_back(bb_id);
  while (!tmp_stack->empty()) {
    BasicBlockId current_id = tmp_stack->back();
    tmp_stack->pop_back();
    BasicBlock* current_bb = mir_graph->GetBasicBlock(current_id);
    DCHECK(current_bb != nullptr);
    for (BasicBlockId pred_id : current_bb->predecessors) {
      BasicBlock* pred_bb = mir_graph->GetBasicBlock(pred_id);
      DCHECK(pred_bb != nullptr);
      if (!pred_bb->visited && !reachable->IsBitSet(pred_bb->id)) {
        reachable->SetBit(pred_bb->id);
        tmp_stack->push_back(pred_bb->id);
      }
    }
  }
}

void MIRGraph::ComputeTopologicalSortOrder() {
  ScopedArenaAllocator allocator(&cu_->arena_stack);
  unsigned int num_blocks = GetNumBlocks();

  ScopedArenaQueue<BasicBlock*> q(allocator.Adapter());
  ScopedArenaVector<size_t> visited_cnt_values(num_blocks, 0u, allocator.Adapter());
  ScopedArenaVector<BasicBlockId> loop_head_stack(allocator.Adapter());
  size_t max_nested_loops = 0u;
  ArenaBitVector loop_exit_blocks(&allocator, num_blocks, false, kBitMapMisc);
  loop_exit_blocks.ClearAllBits();

  // Count the number of blocks to process and add the entry block(s).
  unsigned int num_blocks_to_process = 0u;
  for (BasicBlock* bb : block_list_) {
    if (bb->hidden == true) {
      continue;
    }

    num_blocks_to_process += 1u;

    if (bb->predecessors.size() == 0u) {
      // Add entry block to the queue.
      q.push(bb);
    }
  }

  // Clear the topological order arrays.
  topological_order_.clear();
  topological_order_.reserve(num_blocks);
  topological_order_loop_ends_.clear();
  topological_order_loop_ends_.resize(num_blocks, 0u);
  topological_order_indexes_.clear();
  topological_order_indexes_.resize(num_blocks, static_cast<uint16_t>(-1));

  // Mark all blocks as unvisited.
  ClearAllVisitedFlags();

  // For loop heads, keep track from which blocks they are reachable not going through other
  // loop heads. Other loop heads are excluded to detect the heads of nested loops. The children
  // in this set go into the loop body, the other children are jumping over the loop.
  ScopedArenaVector<ArenaBitVector*> loop_head_reachable_from(allocator.Adapter());
  loop_head_reachable_from.resize(num_blocks, nullptr);
  // Reuse the same temp stack whenever calculating a loop_head_reachable_from[loop_head_id].
  ScopedArenaVector<BasicBlockId> tmp_stack(allocator.Adapter());

  while (num_blocks_to_process != 0u) {
    BasicBlock* bb = nullptr;
    if (!q.empty()) {
      num_blocks_to_process -= 1u;
      // Get top.
      bb = q.front();
      q.pop();
      if (bb->visited) {
        // Loop head: it was already processed, mark end and copy exit blocks to the queue.
        DCHECK(q.empty()) << PrettyMethod(cu_->method_idx, *cu_->dex_file);
        uint16_t idx = static_cast<uint16_t>(topological_order_.size());
        topological_order_loop_ends_[topological_order_indexes_[bb->id]] = idx;
        DCHECK_EQ(loop_head_stack.back(), bb->id);
        loop_head_stack.pop_back();
        ArenaBitVector* reachable =
            loop_head_stack.empty() ? nullptr : loop_head_reachable_from[loop_head_stack.back()];
        for (BasicBlockId candidate_id : loop_exit_blocks.Indexes()) {
          if (reachable == nullptr || reachable->IsBitSet(candidate_id)) {
            q.push(GetBasicBlock(candidate_id));
            // NOTE: The BitVectorSet::IndexIterator will not check the pointed-to bit again,
            // so clearing the bit has no effect on the iterator.
            loop_exit_blocks.ClearBit(candidate_id);
          }
        }
        continue;
      }
    } else {
      // Find the new loop head.
      AllNodesIterator iter(this);
      while (true) {
        BasicBlock* candidate = iter.Next();
        if (candidate == nullptr) {
          // We did not find a true loop head, fall back to a reachable block in any loop.
          ArenaBitVector* current_loop =
              loop_head_stack.empty() ? nullptr : loop_head_reachable_from[loop_head_stack.back()];
          bb = SelectTopologicalSortOrderFallBack(this, current_loop, &visited_cnt_values,
                                                  &allocator, &tmp_stack);
          DCHECK(bb != nullptr) << PrettyMethod(cu_->method_idx, *cu_->dex_file);
          if (kIsDebugBuild && cu_->dex_file != nullptr) {
            LOG(INFO) << "Topological sort order: Using fall-back in "
                << PrettyMethod(cu_->method_idx, *cu_->dex_file) << " BB #" << bb->id
                << " @0x" << std::hex << bb->start_offset
                << ", num_blocks = " << std::dec << num_blocks;
          }
          break;
        }
        if (candidate->hidden ||                            // Hidden, or
            candidate->visited ||                           // already processed, or
            visited_cnt_values[candidate->id] == 0u ||      // no processed predecessors, or
            (!loop_head_stack.empty() &&                    // outside current loop.
             !loop_head_reachable_from[loop_head_stack.back()]->IsBitSet(candidate->id))) {
          continue;
        }

        for (BasicBlockId pred_id : candidate->predecessors) {
          BasicBlock* pred_bb = GetBasicBlock(pred_id);
          DCHECK(pred_bb != nullptr);
          if (pred_bb != candidate && !pred_bb->visited &&
              !pred_bb->dominators->IsBitSet(candidate->id)) {
            candidate = nullptr;  // Set candidate to null to indicate failure.
            break;
          }
        }
        if (candidate != nullptr) {
          bb = candidate;
          break;
        }
      }
      // Compute blocks from which the loop head is reachable and process those blocks first.
      ArenaBitVector* reachable =
          new (&allocator) ArenaBitVector(&allocator, num_blocks, false, kBitMapMisc);
      loop_head_reachable_from[bb->id] = reachable;
      ComputeUnvisitedReachableFrom(this, bb->id, reachable, &tmp_stack);
      // Now mark as loop head. (Even if it's only a fall back when we don't find a true loop.)
      loop_head_stack.push_back(bb->id);
      max_nested_loops = std::max(max_nested_loops, loop_head_stack.size());
    }

    DCHECK_EQ(bb->hidden, false);
    DCHECK_EQ(bb->visited, false);
    bb->visited = true;
    bb->nesting_depth = loop_head_stack.size();

    // Now add the basic block.
    uint16_t idx = static_cast<uint16_t>(topological_order_.size());
    topological_order_indexes_[bb->id] = idx;
    topological_order_.push_back(bb->id);

    // Update visited_cnt_values for children.
    ChildBlockIterator succIter(bb, this);
    BasicBlock* successor = succIter.Next();
    for ( ; successor != nullptr; successor = succIter.Next()) {
      if (successor->hidden) {
        continue;
      }

      // One more predecessor was visited.
      visited_cnt_values[successor->id] += 1u;
      if (visited_cnt_values[successor->id] == successor->predecessors.size()) {
        if (loop_head_stack.empty() ||
            loop_head_reachable_from[loop_head_stack.back()]->IsBitSet(successor->id)) {
          q.push(successor);
        } else {
          DCHECK(!loop_exit_blocks.IsBitSet(successor->id));
          loop_exit_blocks.SetBit(successor->id);
        }
      }
    }
  }

  // Prepare the loop head stack for iteration.
  topological_order_loop_head_stack_.clear();
  topological_order_loop_head_stack_.reserve(max_nested_loops);
  max_nested_loops_ = max_nested_loops;
  topological_order_up_to_date_ = true;
}

bool BasicBlock::IsExceptionBlock() const {
  if (block_type == kExceptionHandling) {
    return true;
  }
  return false;
}

ChildBlockIterator::ChildBlockIterator(BasicBlock* bb, MIRGraph* mir_graph)
    : basic_block_(bb), mir_graph_(mir_graph), visited_fallthrough_(false),
      visited_taken_(false), have_successors_(false) {
  // Check if we actually do have successors.
  if (basic_block_ != 0 && basic_block_->successor_block_list_type != kNotUsed) {
    have_successors_ = true;
    successor_iter_ = basic_block_->successor_blocks.cbegin();
  }
}

BasicBlock* ChildBlockIterator::Next() {
  // We check if we have a basic block. If we don't we cannot get next child.
  if (basic_block_ == nullptr) {
    return nullptr;
  }

  // If we haven't visited fallthrough, return that.
  if (visited_fallthrough_ == false) {
    visited_fallthrough_ = true;

    BasicBlock* result = mir_graph_->GetBasicBlock(basic_block_->fall_through);
    if (result != nullptr) {
      return result;
    }
  }

  // If we haven't visited taken, return that.
  if (visited_taken_ == false) {
    visited_taken_ = true;

    BasicBlock* result = mir_graph_->GetBasicBlock(basic_block_->taken);
    if (result != nullptr) {
      return result;
    }
  }

  // We visited both taken and fallthrough. Now check if we have successors we need to visit.
  if (have_successors_ == true) {
    // Get information about next successor block.
    auto end = basic_block_->successor_blocks.cend();
    while (successor_iter_ != end) {
      SuccessorBlockInfo* successor_block_info = *successor_iter_;
      ++successor_iter_;
      // If block was replaced by zero block, take next one.
      if (successor_block_info->block != NullBasicBlockId) {
        return mir_graph_->GetBasicBlock(successor_block_info->block);
      }
    }
  }

  // We do not have anything.
  return nullptr;
}

BasicBlock* BasicBlock::Copy(CompilationUnit* c_unit) {
  MIRGraph* mir_graph = c_unit->mir_graph.get();
  return Copy(mir_graph);
}

BasicBlock* BasicBlock::Copy(MIRGraph* mir_graph) {
  BasicBlock* result_bb = mir_graph->CreateNewBB(block_type);

  // We don't do a memcpy style copy here because it would lead to a lot of things
  // to clean up. Let us do it by hand instead.
  // Copy in taken and fallthrough.
  result_bb->fall_through = fall_through;
  result_bb->taken = taken;

  // Copy successor links if needed.
  ArenaAllocator* arena = mir_graph->GetArena();

  result_bb->successor_block_list_type = successor_block_list_type;
  if (result_bb->successor_block_list_type != kNotUsed) {
    result_bb->successor_blocks.reserve(successor_blocks.size());
    for (SuccessorBlockInfo* sbi_old : successor_blocks) {
      SuccessorBlockInfo* sbi_new = static_cast<SuccessorBlockInfo*>(
          arena->Alloc(sizeof(SuccessorBlockInfo), kArenaAllocSuccessor));
      memcpy(sbi_new, sbi_old, sizeof(SuccessorBlockInfo));
      result_bb->successor_blocks.push_back(sbi_new);
    }
  }

  // Copy offset, method.
  result_bb->start_offset = start_offset;

  // Now copy instructions.
  for (MIR* mir = first_mir_insn; mir != 0; mir = mir->next) {
    // Get a copy first.
    MIR* copy = mir->Copy(mir_graph);

    // Append it.
    result_bb->AppendMIR(copy);
  }

  return result_bb;
}

MIR* MIR::Copy(MIRGraph* mir_graph) {
  MIR* res = mir_graph->NewMIR();
  *res = *this;

  // Remove links
  res->next = nullptr;
  res->bb = NullBasicBlockId;
  res->ssa_rep = nullptr;

  return res;
}

MIR* MIR::Copy(CompilationUnit* c_unit) {
  return Copy(c_unit->mir_graph.get());
}

uint32_t SSARepresentation::GetStartUseIndex(Instruction::Code opcode) {
  // Default result.
  int res = 0;

  // We are basically setting the iputs to their igets counterparts.
  switch (opcode) {
    case Instruction::IPUT:
    case Instruction::IPUT_OBJECT:
    case Instruction::IPUT_BOOLEAN:
    case Instruction::IPUT_BYTE:
    case Instruction::IPUT_CHAR:
    case Instruction::IPUT_SHORT:
    case Instruction::IPUT_QUICK:
    case Instruction::IPUT_OBJECT_QUICK:
    case Instruction::IPUT_BOOLEAN_QUICK:
    case Instruction::IPUT_BYTE_QUICK:
    case Instruction::IPUT_CHAR_QUICK:
    case Instruction::IPUT_SHORT_QUICK:
    case Instruction::APUT:
    case Instruction::APUT_OBJECT:
    case Instruction::APUT_BOOLEAN:
    case Instruction::APUT_BYTE:
    case Instruction::APUT_CHAR:
    case Instruction::APUT_SHORT:
    case Instruction::SPUT:
    case Instruction::SPUT_OBJECT:
    case Instruction::SPUT_BOOLEAN:
    case Instruction::SPUT_BYTE:
    case Instruction::SPUT_CHAR:
    case Instruction::SPUT_SHORT:
      // Skip the VR containing what to store.
      res = 1;
      break;
    case Instruction::IPUT_WIDE:
    case Instruction::IPUT_WIDE_QUICK:
    case Instruction::APUT_WIDE:
    case Instruction::SPUT_WIDE:
      // Skip the two VRs containing what to store.
      res = 2;
      break;
    default:
      // Do nothing in the general case.
      break;
  }

  return res;
}

/**
 * @brief Given a decoded instruction, it checks whether the instruction
 * sets a constant and if it does, more information is provided about the
 * constant being set.
 * @param ptr_value pointer to a 64-bit holder for the constant.
 * @param wide Updated by function whether a wide constant is being set by bytecode.
 * @return Returns false if the decoded instruction does not represent a constant bytecode.
 */
bool MIR::DecodedInstruction::GetConstant(int64_t* ptr_value, bool* wide) const {
  bool sets_const = true;
  int64_t value = vB;

  DCHECK(ptr_value != nullptr);
  DCHECK(wide != nullptr);

  switch (opcode) {
    case Instruction::CONST_4:
    case Instruction::CONST_16:
    case Instruction::CONST:
      *wide = false;
      value <<= 32;      // In order to get the sign extend.
      value >>= 32;
      break;
    case Instruction::CONST_HIGH16:
      *wide = false;
      value <<= 48;      // In order to get the sign extend.
      value >>= 32;
      break;
    case Instruction::CONST_WIDE_16:
    case Instruction::CONST_WIDE_32:
      *wide = true;
      value <<= 32;      // In order to get the sign extend.
      value >>= 32;
      break;
    case Instruction::CONST_WIDE:
      *wide = true;
      value = vB_wide;
      break;
    case Instruction::CONST_WIDE_HIGH16:
      *wide = true;
      value <<= 48;      // In order to get the sign extend.
      break;
    default:
      sets_const = false;
      break;
  }

  if (sets_const) {
    *ptr_value = value;
  }

  return sets_const;
}

void BasicBlock::ResetOptimizationFlags(uint16_t reset_flags) {
  // Reset flags for all MIRs in bb.
  for (MIR* mir = first_mir_insn; mir != nullptr; mir = mir->next) {
    mir->optimization_flags &= (~reset_flags);
  }
}

void BasicBlock::Kill(MIRGraph* mir_graph) {
  for (BasicBlockId pred_id : predecessors) {
    BasicBlock* pred_bb = mir_graph->GetBasicBlock(pred_id);
    DCHECK(pred_bb != nullptr);

    // Sadly we have to go through the children by hand here.
    pred_bb->ReplaceChild(id, NullBasicBlockId);
  }
  predecessors.clear();

  // Mark as dead and hidden.
  block_type = kDead;
  hidden = true;

  // Detach it from its MIRs so we don't generate code for them. Also detached MIRs
  // are updated to know that they no longer have a parent.
  for (MIR* mir = first_mir_insn; mir != nullptr; mir = mir->next) {
    mir->bb = NullBasicBlockId;
  }
  first_mir_insn = nullptr;
  last_mir_insn = nullptr;

  data_flow_info = nullptr;

  // Erase this bb from all children's predecessors and kill unreachable children.
  ChildBlockIterator iter(this, mir_graph);
  for (BasicBlock* succ_bb = iter.Next(); succ_bb != nullptr; succ_bb = iter.Next()) {
    succ_bb->ErasePredecessor(id);
  }

  // Remove links to children.
  fall_through = NullBasicBlockId;
  taken = NullBasicBlockId;
  successor_block_list_type = kNotUsed;

  if (kIsDebugBuild) {
    if (catch_entry) {
      DCHECK_EQ(mir_graph->catches_.count(start_offset), 1u);
      mir_graph->catches_.erase(start_offset);
    }
  }
}

bool BasicBlock::IsSSALiveOut(const CompilationUnit* c_unit, int ssa_reg) {
  // In order to determine if the ssa reg is live out, we scan all the MIRs. We remember
  // the last SSA number of the same dalvik register. At the end, if it is different than ssa_reg,
  // then it is not live out of this BB.
  int dalvik_reg = c_unit->mir_graph->SRegToVReg(ssa_reg);

  int last_ssa_reg = -1;

  // Walk through the MIRs backwards.
  for (MIR* mir = first_mir_insn; mir != nullptr; mir = mir->next) {
    // Get ssa rep.
    SSARepresentation *ssa_rep = mir->ssa_rep;

    // Go through the defines for this MIR.
    for (int i = 0; i < ssa_rep->num_defs; i++) {
      DCHECK(ssa_rep->defs != nullptr);

      // Get the ssa reg.
      int def_ssa_reg = ssa_rep->defs[i];

      // Get dalvik reg.
      int def_dalvik_reg = c_unit->mir_graph->SRegToVReg(def_ssa_reg);

      // Compare dalvik regs.
      if (dalvik_reg == def_dalvik_reg) {
        // We found a def of the register that we are being asked about.
        // Remember it.
        last_ssa_reg = def_ssa_reg;
      }
    }
  }

  if (last_ssa_reg == -1) {
    // If we get to this point we couldn't find a define of register user asked about.
    // Let's assume the user knows what he's doing so we can be safe and say that if we
    // couldn't find a def, it is live out.
    return true;
  }

  // If it is not -1, we found a match, is it ssa_reg?
  return (ssa_reg == last_ssa_reg);
}

bool BasicBlock::ReplaceChild(BasicBlockId old_bb, BasicBlockId new_bb) {
  // We need to check taken, fall_through, and successor_blocks to replace.
  bool found = false;
  if (taken == old_bb) {
    taken = new_bb;
    found = true;
  }

  if (fall_through == old_bb) {
    fall_through = new_bb;
    found = true;
  }

  if (successor_block_list_type != kNotUsed) {
    for (SuccessorBlockInfo* successor_block_info : successor_blocks) {
      if (successor_block_info->block == old_bb) {
        successor_block_info->block = new_bb;
        found = true;
      }
    }
  }

  return found;
}

void BasicBlock::ErasePredecessor(BasicBlockId old_pred) {
  auto pos = std::find(predecessors.begin(), predecessors.end(), old_pred);
  DCHECK(pos != predecessors.end());
  // It's faster to move the back() to *pos than erase(pos).
  *pos = predecessors.back();
  predecessors.pop_back();
  size_t idx = std::distance(predecessors.begin(), pos);
  for (MIR* mir = first_mir_insn; mir != nullptr; mir = mir->next) {
    if (static_cast<int>(mir->dalvikInsn.opcode) != kMirOpPhi) {
      break;
    }
    DCHECK_EQ(mir->ssa_rep->num_uses - 1u, predecessors.size());
    DCHECK_EQ(mir->meta.phi_incoming[idx], old_pred);
    mir->meta.phi_incoming[idx] = mir->meta.phi_incoming[predecessors.size()];
    mir->ssa_rep->uses[idx] = mir->ssa_rep->uses[predecessors.size()];
    mir->ssa_rep->num_uses = predecessors.size();
  }
}

void BasicBlock::UpdatePredecessor(BasicBlockId old_pred, BasicBlockId new_pred) {
  DCHECK_NE(new_pred, NullBasicBlockId);
  auto pos = std::find(predecessors.begin(), predecessors.end(), old_pred);
  DCHECK(pos != predecessors.end());
  *pos = new_pred;
  size_t idx = std::distance(predecessors.begin(), pos);
  for (MIR* mir = first_mir_insn; mir != nullptr; mir = mir->next) {
    if (static_cast<int>(mir->dalvikInsn.opcode) != kMirOpPhi) {
      break;
    }
    DCHECK_EQ(mir->meta.phi_incoming[idx], old_pred);
    mir->meta.phi_incoming[idx] = new_pred;
  }
}

// Create a new basic block with block_id as num_blocks_ that is
// post-incremented.
BasicBlock* MIRGraph::CreateNewBB(BBType block_type) {
  BasicBlockId id = static_cast<BasicBlockId>(block_list_.size());
  BasicBlock* res = NewMemBB(block_type, id);
  block_list_.push_back(res);
  return res;
}

void MIRGraph::CalculateBasicBlockInformation(const PassManager* const post_opt_pass_manager) {
  /* Create the pass driver and launch it */
  PassDriverMEPostOpt driver(post_opt_pass_manager, cu_);
  driver.Launch();
}

int MIR::DecodedInstruction::FlagsOf() const {
  // Calculate new index.
  int idx = static_cast<int>(opcode) - kNumPackedOpcodes;

  // Check if it is an extended or not.
  if (idx < 0) {
    return Instruction::FlagsOf(opcode);
  }

  // For extended, we use a switch.
  switch (static_cast<int>(opcode)) {
    case kMirOpPhi:
      return Instruction::kContinue;
    case kMirOpCopy:
      return Instruction::kContinue;
    case kMirOpFusedCmplFloat:
      return Instruction::kContinue | Instruction::kBranch;
    case kMirOpFusedCmpgFloat:
      return Instruction::kContinue | Instruction::kBranch;
    case kMirOpFusedCmplDouble:
      return Instruction::kContinue | Instruction::kBranch;
    case kMirOpFusedCmpgDouble:
      return Instruction::kContinue | Instruction::kBranch;
    case kMirOpFusedCmpLong:
      return Instruction::kContinue | Instruction::kBranch;
    case kMirOpNop:
      return Instruction::kContinue;
    case kMirOpNullCheck:
      return Instruction::kContinue | Instruction::kThrow;
    case kMirOpRangeCheck:
      return Instruction::kContinue | Instruction::kThrow;
    case kMirOpDivZeroCheck:
      return Instruction::kContinue | Instruction::kThrow;
    case kMirOpCheck:
      return Instruction::kContinue | Instruction::kThrow;
    case kMirOpSelect:
      return Instruction::kContinue;
    case kMirOpConstVector:
      return Instruction::kContinue;
    case kMirOpMoveVector:
      return Instruction::kContinue;
    case kMirOpPackedMultiply:
      return Instruction::kContinue;
    case kMirOpPackedAddition:
      return Instruction::kContinue;
    case kMirOpPackedSubtract:
      return Instruction::kContinue;
    case kMirOpPackedShiftLeft:
      return Instruction::kContinue;
    case kMirOpPackedSignedShiftRight:
      return Instruction::kContinue;
    case kMirOpPackedUnsignedShiftRight:
      return Instruction::kContinue;
    case kMirOpPackedAnd:
      return Instruction::kContinue;
    case kMirOpPackedOr:
      return Instruction::kContinue;
    case kMirOpPackedXor:
      return Instruction::kContinue;
    case kMirOpPackedAddReduce:
      return Instruction::kContinue;
    case kMirOpPackedReduce:
      return Instruction::kContinue;
    case kMirOpPackedSet:
      return Instruction::kContinue;
    case kMirOpReserveVectorRegisters:
      return Instruction::kContinue;
    case kMirOpReturnVectorRegisters:
      return Instruction::kContinue;
    case kMirOpMemBarrier:
      return Instruction::kContinue;
    case kMirOpPackedArrayGet:
      return Instruction::kContinue | Instruction::kThrow;
    case kMirOpPackedArrayPut:
      return Instruction::kContinue | Instruction::kThrow;
    case kMirOpMaddInt:
    case kMirOpMsubInt:
    case kMirOpMaddLong:
    case kMirOpMsubLong:
      return Instruction::kContinue;
    default:
      LOG(WARNING) << "ExtendedFlagsOf: Unhandled case: " << static_cast<int> (opcode);
      return 0;
  }
}

const uint16_t* MIRGraph::GetInsns(int m_unit_index) const {
  return m_units_[m_unit_index]->GetCodeItem()->insns_;
}

void MIRGraph::SetPuntToInterpreter(bool val) {
  punt_to_interpreter_ = val;
  if (val) {
    // Disable all subsequent optimizations. They may not be safe to run. (For example,
    // LVN/GVN assumes there are no conflicts found by the type inference pass.)
    cu_->disable_opt = ~static_cast<decltype(cu_->disable_opt)>(0);
  }
}

}  // namespace art<|MERGE_RESOLUTION|>--- conflicted
+++ resolved
@@ -132,13 +132,6 @@
       compiler_temps_committed_(false),
       punt_to_interpreter_(false),
       merged_df_flags_(0u),
-<<<<<<< HEAD
-      ifield_lowering_infos_(arena, 0u),
-      sfield_lowering_infos_(arena, 0u),
-      method_lowering_infos_(arena, 0u),
-      gen_suspend_test_list_(arena, 0u),
-      qcm(nullptr) {
-=======
       ifield_lowering_infos_(arena->Adapter(kArenaAllocLoweringInfo)),
       sfield_lowering_infos_(arena->Adapter(kArenaAllocLoweringInfo)),
       method_lowering_infos_(arena->Adapter(kArenaAllocLoweringInfo)),
@@ -147,7 +140,6 @@
   use_counts_.reserve(256);
   raw_use_counts_.reserve(256);
   block_list_.reserve(100);
->>>>>>> 768b19b6
   try_block_addr_ = new (arena_) ArenaBitVector(arena_, 0, true /* expandable */);
 
 
@@ -935,11 +927,6 @@
   return GetDataFlowAttributes(opcode);
 }
 
-<<<<<<< HEAD
-
-const char * MIRGraph::GetExtendedMirOpName(int index){
-    return extended_mir_op_names_[index];
-=======
 // The path can easily surpass FS limits because of parameters etc. Use pathconf to get FS
 // restrictions here. Note that a successful invocation will return an actual value. If the path
 // is too long for some reason, the return will be ENAMETOOLONG. Then cut off part of the name.
@@ -966,7 +953,6 @@
 
   *output = StringPrintf("%s%s", dir_prefix, name.c_str());
   return true;
->>>>>>> 768b19b6
 }
 
 // TODO: use a configurable base prefix, and adjust callers to supply pass name.
@@ -1017,7 +1003,6 @@
                 bb->first_mir_insn ? " | " : " ");
         for (mir = bb->first_mir_insn; mir; mir = mir->next) {
             int opcode = mir->dalvikInsn.opcode;
-<<<<<<< HEAD
             if (opcode > kMirOpSelect && opcode < kMirOpLast) {
               if (opcode == kMirOpConstVector) {
                 fprintf(file, "    {%04x %s %d %d %d %d %d %d\\l}%s\\\n", mir->offset,
@@ -1039,9 +1024,7 @@
               }
             } else {
               fprintf(file, "    {%04x %s %s %s %s\\l}%s\\\n", mir->offset,
-=======
             fprintf(file, "    {%04x %s %s %s %s %s %s %s %s %s\\l}%s\\\n", mir->offset,
->>>>>>> 768b19b6
                       mir->ssa_rep ? GetDalvikDisassembly(mir) :
                       !MIR::DecodedInstruction::IsPseudoMirOp(opcode) ?
                         Instruction::Name(mir->dalvikInsn.opcode) :
@@ -1549,15 +1532,9 @@
   SSARepresentation* ssa_rep = mir->ssa_rep;
   Instruction::Format dalvik_format = Instruction::k10x;  // Default to no-operand format.
 
-<<<<<<< HEAD
-  // Handle special cases.
-  if ((opcode == kMirOpCheck) || (opcode == kMirOpCheckPart2)) {
-    str.append(MIRGraph::GetExtendedMirOpName(opcode - kMirOpFirst));
-=======
   // Handle special cases that recover the original dalvik instruction.
   if (opcode == kMirOpCheck) {
     str.append(extended_mir_op_names_[opcode - kMirOpFirst]);
->>>>>>> 768b19b6
     str.append(": ");
     // Recover the original Dex instruction.
     insn = mir->meta.throw_insn->dalvikInsn;
@@ -1576,13 +1553,11 @@
   int uses = (ssa_rep != nullptr) ? ssa_rep->num_uses : 0;
 
   if (MIR::DecodedInstruction::IsPseudoMirOp(opcode)) {
-<<<<<<< HEAD
     str.append(MIRGraph::GetExtendedMirOpName(opcode - kMirOpFirst));
-=======
+//=======
     // Note that this does not check the MIR's opcode in all cases. In cases where it
     // recovered dalvik instruction, it uses opcode of that instead of the extended one.
     DisassembleExtendedInstr(mir, &str);
->>>>>>> 768b19b6
   } else {
     dalvik_format = Instruction::FormatOf(insn.opcode);
     flags = insn.FlagsOf();
@@ -1843,25 +1818,12 @@
 void MIRGraph::InitializeMethodUses() {
   // The gate starts by initializing the use counts.
   int num_ssa_regs = GetNumSSARegs();
-<<<<<<< HEAD
-  use_counts_.Resize(num_ssa_regs + 32);
-  raw_use_counts_.Resize(num_ssa_regs + 32);
-  // reset both lists to restart fresh
-  use_counts_.Reset();
-  raw_use_counts_.Reset();
-  // Initialize list.
-  for (int i = 0; i < num_ssa_regs; i++) {
-    use_counts_.Insert(0);
-    raw_use_counts_.Insert(0);
-  }
-=======
   use_counts_.clear();
   use_counts_.reserve(num_ssa_regs + 32);
   use_counts_.resize(num_ssa_regs, 0u);
   raw_use_counts_.clear();
   raw_use_counts_.reserve(num_ssa_regs + 32);
   raw_use_counts_.resize(num_ssa_regs, 0u);
->>>>>>> 768b19b6
 }
 
 void MIRGraph::SSATransformationStart() {
