--- conflicted
+++ resolved
@@ -55,7 +55,6 @@
 $(info Enabling ART_JIT because of existence of art/JIT_ART)
 ART_JIT := true
 endif
-<<<<<<< HEAD
 ifeq ($(WITH_ART_SMALL_MODE), true)
 ART_SMALL_MODE := true
 endif
@@ -100,10 +99,8 @@
 ifeq ($(ART_USE_OPTIMIZING_COMPILER),true)
 DEX2OAT_FLAGS := --compiler-backend=Optimizing
 DALVIKVM_FLAGS += -Xcompiler-option --compiler-backend=Optimizing
-=======
 ifeq ($(WITH_ART_JIT), true)
 ART_JIT := true
->>>>>>> 768b19b6
 endif
 
 #
@@ -301,7 +298,6 @@
   endif
 endif
 
-<<<<<<< HEAD
 # FIXME: upstream LLVM has a vectorizer bug that needs to be fixed
 ART_TARGET_CLANG_CFLAGS_arm64 += \
   -fno-vectorize
@@ -309,8 +305,6 @@
 art_debug_cflags := \
   $(art_non_debug_cflags)
 
-=======
->>>>>>> 768b19b6
 ifndef LIBART_IMG_HOST_BASE_ADDRESS
   $(error LIBART_IMG_HOST_BASE_ADDRESS unset)
 endif
@@ -348,7 +342,6 @@
 # To use oprofile_android --callgraph, uncomment this and recompile with "mmm art -B -j16"
 # ART_TARGET_CFLAGS += -fno-omit-frame-pointer -marm -mapcs
 
-<<<<<<< HEAD
 # Addition CPU specific CFLAGS.
 CORTEX_A15_TYPE := \
 	cortex-a15 \
@@ -368,7 +361,6 @@
 # TODO: move -fkeep-inline-functions to art_debug_cflags when target gcc > 4.4 (and -lsupc++)
 ART_HOST_DEBUG_CFLAGS := $(art_debug_cflags) -fkeep-inline-functions
 ART_HOST_DEBUG_LDLIBS := -lsupc++
-=======
 # Clear locals now they've served their purpose.
 art_cflags :=
 art_debug_cflags :=
@@ -377,7 +369,6 @@
 art_target_non_debug_cflags :=
 art_default_gc_type :=
 art_default_gc_type_cflags :=
->>>>>>> 768b19b6
 
 ART_HOST_LDLIBS :=
 ifneq ($(ART_HOST_CLANG),true)
