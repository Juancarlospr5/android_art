#
# Copyright (C) 2011 The Android Open Source Project
#
# Licensed under the Apache License, Version 2.0 (the "License");
# you may not use this file except in compliance with the License.
# You may obtain a copy of the License at
#
#      http://www.apache.org/licenses/LICENSE-2.0
#
# Unless required by applicable law or agreed to in writing, software
# distributed under the License is distributed on an "AS IS" BASIS,
# WITHOUT WARRANTIES OR CONDITIONS OF ANY KIND, either express or implied.
# See the License for the specific language governing permissions and
# limitations under the License.
#

include art/build/Android.common_build.mk

ART_HOST_EXECUTABLES ?=
ART_TARGET_EXECUTABLES ?=

ART_EXECUTABLES_CFLAGS :=

# $(1): executable ("d" will be appended for debug version)
# $(2): source
# $(3): extra shared libraries
# $(4): extra include directories
# $(5): target or host
# $(6): ndebug or debug
# $(7): value for LOCAL_MULTILIB (empty means default)
define build-art-executable
  ifneq ($(5),target)
    ifneq ($(5),host)
      $$(error expected target or host for argument 5, received $(5))
    endif
  endif
  ifneq ($(6),ndebug)
    ifneq ($(6),debug)
      $$(error expected ndebug or debug for argument 6, received $(6))
    endif
  endif

  art_executable := $(1)
  art_source := $(2)
  art_shared_libraries := $(3)
  art_c_includes := $(4)
  art_target_or_host := $(5)
  art_ndebug_or_debug := $(6)
  art_multilib := $(7)
<<<<<<< HEAD
  art_static_libraries := $(8)
=======
  art_out_binary_name :=
>>>>>>> 768b19b6

  include $(CLEAR_VARS)
  LOCAL_CPP_EXTENSION := $(ART_CPP_EXTENSION)
  LOCAL_MODULE_TAGS := optional
  LOCAL_SRC_FILES := $$(art_source)
  LOCAL_C_INCLUDES += $(ART_C_INCLUDES) art/runtime art/cmdline $$(art_c_includes)
  LOCAL_SHARED_LIBRARIES += $$(art_shared_libraries)
  LOCAL_STATIC_LIBRARIES += $$(art_static_libraries)
  LOCAL_WHOLE_STATIC_LIBRARIES += libsigchain

  ifeq ($$(art_ndebug_or_debug),ndebug)
    LOCAL_MODULE := $$(art_executable)
  else #debug
    LOCAL_MODULE := $$(art_executable)d
  endif

  LOCAL_CFLAGS := $(ART_EXECUTABLES_CFLAGS)
  # Mac OS linker doesn't understand --export-dynamic.
  ifneq ($$(HOST_OS)-$$(art_target_or_host),darwin-host)
    LOCAL_LDFLAGS := -Wl,--export-dynamic
  endif

  ifeq ($$(art_target_or_host),target)
  	$(call set-target-local-clang-vars)
  	$(call set-target-local-cflags-vars,$(6))
    LOCAL_SHARED_LIBRARIES += libdl
  else # host
    LOCAL_CLANG := $(ART_HOST_CLANG)
    LOCAL_LDLIBS := $(ART_HOST_LDLIBS)
    LOCAL_CFLAGS += $(ART_HOST_CFLAGS)
    ifeq ($$(art_ndebug_or_debug),debug)
      LOCAL_CFLAGS += $(ART_HOST_DEBUG_CFLAGS)
    else
      LOCAL_CFLAGS += $(ART_HOST_NON_DEBUG_CFLAGS)
    endif
    LOCAL_LDLIBS += -lpthread -ldl
  endif

  ifeq ($$(art_ndebug_or_debug),ndebug)
    LOCAL_SHARED_LIBRARIES += libart
  else # debug
    LOCAL_SHARED_LIBRARIES += libartd
  endif

  LOCAL_ADDITIONAL_DEPENDENCIES := art/build/Android.common_build.mk
  LOCAL_ADDITIONAL_DEPENDENCIES += art/build/Android.common_utils.mk
  LOCAL_ADDITIONAL_DEPENDENCIES += art/build/Android.executable.mk

  ifeq ($$(art_target_or_host),target)
    LOCAL_MODULE_TARGET_ARCH := $(ART_SUPPORTED_ARCH)
  endif

  LOCAL_MULTILIB := $$(art_multilib)
  art_out_binary_name := $$(LOCAL_MODULE)

  # If multilib=both (potentially building both 32-bit and 64-bit), need to provide stem.
  ifeq ($$(art_multilib),both)
    # Set up a 32-bit/64-bit stem if we are building both binaries.
    # In this case, the 32-bit binary has an additional 32-bit suffix.
    LOCAL_MODULE_STEM_32 := $$(LOCAL_MODULE)32
    LOCAL_MODULE_STEM_64 := $$(LOCAL_MODULE)

    # Remember the binary names so we can add them to the global art executables list later.
    art_out_binary_name := $$(LOCAL_MODULE_STEM_32) $$(LOCAL_MODULE_STEM_64)

    # For single-architecture targets, remove any binary name suffixes.
    ifeq ($$(art_target_or_host),target)
      ifeq (,$(TARGET_2ND_ARCH))
        LOCAL_MODULE_STEM_32 := $$(LOCAL_MODULE)
        art_out_binary_name := $$(LOCAL_MODULE)
      endif
    endif

    # For single-architecture hosts, remove any binary name suffixes.
    ifeq ($$(art_target_or_host),host)
      ifeq (,$(HOST_2ND_ARCH))
        LOCAL_MODULE_STEM_32 := $$(LOCAL_MODULE)
        art_out_binary_name := $$(LOCAL_MODULE)
      endif
    endif
  endif

  LOCAL_NATIVE_COVERAGE := $(ART_COVERAGE)

  ifeq ($$(art_target_or_host),target)
    include $(BUILD_EXECUTABLE)
    ART_TARGET_EXECUTABLES := $(ART_TARGET_EXECUTABLES) $$(foreach name,$$(art_out_binary_name),$(TARGET_OUT_EXECUTABLES)/$$(name))
  else # host
    LOCAL_IS_HOST_MODULE := true
    include $(BUILD_HOST_EXECUTABLE)
    ART_HOST_EXECUTABLES := $(ART_HOST_EXECUTABLES) $$(foreach name,$$(art_out_binary_name),$(HOST_OUT_EXECUTABLES)/$$(name))
  endif

  # Clear out local variables now that we're done with them.
  art_executable :=
  art_source :=
  art_shared_libraries :=
  art_c_includes :=
  art_target_or_host :=
  art_ndebug_or_debug :=
  art_multilib :=
  art_out_binary_name :=

endef

#
# Build many art executables from multiple variations (debug/ndebug, host/target, 32/64bit).
# By default only either 32-bit or 64-bit is built (but not both -- see multilib arg).
# All other variations are gated by ANDROID_BUILD_(TARGET|HOST)_[N]DEBUG.
# The result must be eval-uated.
#
# $(1): executable name
# $(2): source files
# $(3): library dependencies (common); debug prefix is added on as necessary automatically.
# $(4): library dependencies (target only)
# $(5): library dependencies (host only)
# $(6): extra include directories
# $(7): multilib (default: empty), valid values: {,32,64,both})
define build-art-multi-executable
  $(foreach debug_flavor,ndebug debug,
    $(foreach target_flavor,host target,
      art-multi-binary-name := $(1)
      art-multi-source-files := $(2)
      art-multi-lib-dependencies := $(3)
      art-multi-lib-dependencies-target := $(4)
      art-multi-lib-dependencies-host := $(5)
      art-multi-include-extra := $(6)
      art-multi-multilib := $(7)

      # Add either -host or -target specific lib dependencies to the lib dependencies.
      art-multi-lib-dependencies += $$(art-multi-lib-dependencies-$(target_flavor))

      # Replace libart- prefix with libartd- for debug flavor.
      ifeq ($(debug_flavor),debug)
        art-multi-lib-dependencies := $$(subst libart-,libartd-,$$(art-multi-lib-dependencies))
      endif

      # Build the env guard var name, e.g. ART_BUILD_HOST_NDEBUG.
      art-multi-env-guard := $$(call art-string-to-uppercase,ART_BUILD_$(target_flavor)_$(debug_flavor))

      # Build the art executable only if the corresponding env guard was set.
      ifeq ($$($$(art-multi-env-guard)),true)
        $$(eval $$(call build-art-executable,$$(art-multi-binary-name),$$(art-multi-source-files),$$(art-multi-lib-dependencies),$$(art-multi-include-extra),$(target_flavor),$(debug_flavor),$$(art-multi-multilib)))
      endif

      # Clear locals now they've served their purpose.
      art-multi-binary-name :=
      art-multi-source-files :=
      art-multi-lib-dependencies :=
      art-multi-lib-dependencies-target :=
      art-multi-lib-dependencies-host :=
      art-multi-include-extra :=
      art-multi-multilib :=
      art-multi-env-guard :=
    )
  )
endef<|MERGE_RESOLUTION|>--- conflicted
+++ resolved
@@ -47,11 +47,8 @@
   art_target_or_host := $(5)
   art_ndebug_or_debug := $(6)
   art_multilib := $(7)
-<<<<<<< HEAD
   art_static_libraries := $(8)
-=======
   art_out_binary_name :=
->>>>>>> 768b19b6
 
   include $(CLEAR_VARS)
   LOCAL_CPP_EXTENSION := $(ART_CPP_EXTENSION)
